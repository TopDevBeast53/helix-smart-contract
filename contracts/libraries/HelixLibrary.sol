// SPDX-License-Identifier: MIT
pragma solidity >=0.8.0;

import "../swaps/HelixPair.sol";

library HelixLibrary {
    modifier notZeroAmount(uint256 amount) {
        require(amount > 0, "HelixLibrary: zero amount");
        _;
    }

    modifier notZeroLiquidity(uint256 liquidity) {
        require(liquidity > 0, "HelixLibrary: zero liquidity");
        _;
    }

    modifier isValidPath(address[] memory path) {
        require(path.length >= 2, "HelixLibrary: invalid path");
        _;
    }

    // returns sorted token addresses, used to handle return values from pairs sorted in this order
<<<<<<< HEAD
    function sortTokens(address tokenA, address tokenB) 
        internal 
        pure 
        returns (address token0, address token1) 
    {
        require(tokenA != tokenB, 'HelixLibrary: identical addresses');
        (token0, token1) = tokenA < tokenB ? (tokenA, tokenB) : (tokenB, tokenA);
        require(token0 != address(0), 'HelixLibrary: zero address');
=======
    function sortTokens(address tokenA, address tokenB) internal pure returns (address token0, address token1) {
        require(tokenA != tokenB, "HelixLibrary: IDENTICAL_ADDRESSES");
        (token0, token1) = tokenA < tokenB ? (tokenA, tokenB) : (tokenB, tokenA);
        require(token0 != address(0), "HelixLibrary: ZERO_ADDRESS");
>>>>>>> 78ed345d
    }

    // calculates the CREATE2 address for a pair without making any external calls
    function pairFor(address factory, address tokenA, address tokenB) 
        internal 
        pure 
        returns (address pair) 
    {
        (address token0, address token1) = sortTokens(tokenA, tokenB);
        pair = address(uint160(uint256(keccak256(abi.encodePacked(
                hex'ff',
                factory,
                keccak256(abi.encodePacked(token0, token1)),
                // hex'e0ce7bfb962a25cbac92cbc4b48f91427e2de2f8795b94d1943deb6ec507d0f0' // init code hash
<<<<<<< HEAD
                hex'07fb8bff932d0d6fc1ce85d4054bbe5c2e04bdeb5c6499b3fa215208e1f4df53' // mocha test
            )))));
    }

    function getSwapFee(address factory, address tokenA, address tokenB) 
        internal 
        view 
        returns (uint swapFee) 
    {
=======
                hex'b81d3d29445919397343b9fb1582fb663b31166b273c1b5cbe993545378ddc93' // mocha test
            )))));
    }

    function getSwapFee(address factory, address tokenA, address tokenB) internal view returns (uint256 swapFee) {
>>>>>>> 78ed345d
        swapFee = HelixPair(pairFor(factory, tokenA, tokenB)).swapFee();
    }

    // fetches and sorts the reserves for a pair
    function getReserves(address factory, address tokenA, address tokenB) internal view returns (uint256 reserveA, uint256 reserveB) {
        (address token0,) = sortTokens(tokenA, tokenB);
        (uint256 reserve0, uint256 reserve1,) = HelixPair(pairFor(factory, tokenA, tokenB)).getReserves();
        (reserveA, reserveB) = tokenA == token0 ? (reserve0, reserve1) : (reserve1, reserve0);
    }

    // given some amount of an asset and pair reserves, returns an equivalent amount of the other asset
<<<<<<< HEAD
    function quote(uint amountA, uint reserveA, uint reserveB) 
        internal 
        pure 
        notZeroAmount(amountA) 
        notZeroLiquidity(reserveA)
        notZeroLiquidity(reserveB)
        returns (uint amountB) 
    {
=======
    function quote(uint256 amountA, uint256 reserveA, uint256 reserveB) internal pure returns (uint256 amountB) {
        require(amountA > 0, "HelixLibrary: INSUFFICIENT_AMOUNT");
        require(reserveA > 0 && reserveB > 0, "HelixLibrary: INSUFFICIENT_LIQUIDITY");
>>>>>>> 78ed345d
        amountB = amountA * reserveB / reserveA;
    }

    // given an input amount of an asset and pair reserves, returns the maximum output amount of the other asset
<<<<<<< HEAD
    function getAmountOut(uint amountIn, uint reserveIn, uint reserveOut, uint swapFee) 
        internal 
        pure 
        notZeroAmount(amountIn) 
        notZeroLiquidity(reserveIn)
        notZeroLiquidity(reserveOut)
        returns (uint amountOut) 
    {
        uint amountInWithFee = amountIn * (uint(1000) - swapFee);
        uint numerator = amountInWithFee * reserveOut;
        uint denominator = reserveIn * 1000 + amountInWithFee;
=======
    function getAmountOut(uint256 amountIn, uint256 reserveIn, uint256 reserveOut, uint256 swapFee) internal pure returns (uint256 amountOut) {
        require(amountIn > 0, "HelixLibrary: INSUFFICIENT_INPUT_AMOUNT");
        require(reserveIn > 0 && reserveOut > 0, "HelixLibrary: INSUFFICIENT_LIQUIDITY");
        uint256 amountInWithFee = amountIn * (uint(1000) - swapFee);
        uint256 numerator = amountInWithFee * reserveOut;
        uint256 denominator = reserveIn * 1000 + amountInWithFee;
>>>>>>> 78ed345d
        amountOut = numerator / denominator;
    }

    // given an output amount of an asset and pair reserves, returns a required input amount of the other asset
<<<<<<< HEAD
    function getAmountIn(uint amountOut, uint reserveIn, uint reserveOut, uint swapFee) 
        internal 
        pure 
        notZeroAmount(amountOut) 
        notZeroLiquidity(reserveIn)
        notZeroLiquidity(reserveOut)
        returns (uint amountIn) 
    {
        uint numerator = reserveIn * amountOut * 1000;
        uint denominator = (reserveOut - amountOut) * (uint(1000) - swapFee);
=======
    function getAmountIn(uint256 amountOut, uint256 reserveIn, uint256 reserveOut, uint256 swapFee) internal pure returns (uint256 amountIn) {
        require(amountOut > 0, "HelixLibrary: INSUFFICIENT_OUTPUT_AMOUNT");
        require(reserveIn > 0 && reserveOut > 0, "HelixLibrary: INSUFFICIENT_LIQUIDITY");
        uint256 numerator = reserveIn * amountOut * 1000;
        uint256 denominator = (reserveOut - amountOut) * (uint(1000) - swapFee);
>>>>>>> 78ed345d
        amountIn = (numerator / denominator) + 1;
    }

    // performs chained getAmountOut calculations on any number of pairs
<<<<<<< HEAD
    function getAmountsOut(address factory, uint amountIn, address[] memory path) 
        internal 
        view 
        isValidPath(path)
        returns (uint[] memory amounts) 
    {
=======
    function getAmountsOut(address factory, uint256 amountIn, address[] memory path) internal view returns (uint[] memory amounts) {
        require(path.length >= 2, "HelixLibrary: INVALID_PATH");
>>>>>>> 78ed345d
        amounts = new uint[](path.length);
        amounts[0] = amountIn;
        for (uint256 i; i < path.length - 1; i++) {
            (uint256 reserveIn, uint256 reserveOut) = getReserves(factory, path[i], path[i + 1]);
            amounts[i + 1] = getAmountOut(amounts[i], reserveIn, reserveOut, getSwapFee(factory, path[i], path[i + 1]));
        }
    }

    // performs chained getAmountIn calculations on any number of pairs
<<<<<<< HEAD
    function getAmountsIn(address factory, uint amountOut, address[] memory path) 
        internal 
        view 
        isValidPath(path)
        returns (uint[] memory amounts) 
    {
=======
    function getAmountsIn(address factory, uint256 amountOut, address[] memory path) internal view returns (uint[] memory amounts) {
        require(path.length >= 2, "HelixLibrary: INVALID_PATH");
>>>>>>> 78ed345d
        amounts = new uint[](path.length);
        amounts[amounts.length - 1] = amountOut;
        for (uint256 i = path.length - 1; i > 0; i--) {
            (uint256 reserveIn, uint256 reserveOut) = getReserves(factory, path[i - 1], path[i]);
            amounts[i - 1] = getAmountIn(amounts[i], reserveIn, reserveOut, getSwapFee(factory, path[i - 1], path[i]));
        }
    }   
}<|MERGE_RESOLUTION|>--- conflicted
+++ resolved
@@ -20,21 +20,14 @@
     }
 
     // returns sorted token addresses, used to handle return values from pairs sorted in this order
-<<<<<<< HEAD
     function sortTokens(address tokenA, address tokenB) 
         internal 
         pure 
         returns (address token0, address token1) 
     {
-        require(tokenA != tokenB, 'HelixLibrary: identical addresses');
+        require(tokenA != tokenB, "HelixLibrary: identical addresses");
         (token0, token1) = tokenA < tokenB ? (tokenA, tokenB) : (tokenB, tokenA);
-        require(token0 != address(0), 'HelixLibrary: zero address');
-=======
-    function sortTokens(address tokenA, address tokenB) internal pure returns (address token0, address token1) {
-        require(tokenA != tokenB, "HelixLibrary: IDENTICAL_ADDRESSES");
-        (token0, token1) = tokenA < tokenB ? (tokenA, tokenB) : (tokenB, tokenA);
-        require(token0 != address(0), "HelixLibrary: ZERO_ADDRESS");
->>>>>>> 78ed345d
+        require(token0 != address(0), "HelixLibrary: zero address");
     }
 
     // calculates the CREATE2 address for a pair without making any external calls
@@ -45,27 +38,19 @@
     {
         (address token0, address token1) = sortTokens(tokenA, tokenB);
         pair = address(uint160(uint256(keccak256(abi.encodePacked(
-                hex'ff',
+                hex"ff",
                 factory,
                 keccak256(abi.encodePacked(token0, token1)),
-                // hex'e0ce7bfb962a25cbac92cbc4b48f91427e2de2f8795b94d1943deb6ec507d0f0' // init code hash
-<<<<<<< HEAD
-                hex'07fb8bff932d0d6fc1ce85d4054bbe5c2e04bdeb5c6499b3fa215208e1f4df53' // mocha test
+                // hex"e0ce7bfb962a25cbac92cbc4b48f91427e2de2f8795b94d1943deb6ec507d0f0" // init code hash
+                hex"07fb8bff932d0d6fc1ce85d4054bbe5c2e04bdeb5c6499b3fa215208e1f4df53" // mocha test
             )))));
     }
 
     function getSwapFee(address factory, address tokenA, address tokenB) 
         internal 
         view 
-        returns (uint swapFee) 
+        returns (uint256 swapFee) 
     {
-=======
-                hex'b81d3d29445919397343b9fb1582fb663b31166b273c1b5cbe993545378ddc93' // mocha test
-            )))));
-    }
-
-    function getSwapFee(address factory, address tokenA, address tokenB) internal view returns (uint256 swapFee) {
->>>>>>> 78ed345d
         swapFee = HelixPair(pairFor(factory, tokenA, tokenB)).swapFee();
     }
 
@@ -77,81 +62,53 @@
     }
 
     // given some amount of an asset and pair reserves, returns an equivalent amount of the other asset
-<<<<<<< HEAD
-    function quote(uint amountA, uint reserveA, uint reserveB) 
+    function quote(uint256 amountA, uint256 reserveA, uint256 reserveB) 
         internal 
         pure 
         notZeroAmount(amountA) 
         notZeroLiquidity(reserveA)
         notZeroLiquidity(reserveB)
-        returns (uint amountB) 
+        returns (uint256 amountB) 
     {
-=======
-    function quote(uint256 amountA, uint256 reserveA, uint256 reserveB) internal pure returns (uint256 amountB) {
-        require(amountA > 0, "HelixLibrary: INSUFFICIENT_AMOUNT");
-        require(reserveA > 0 && reserveB > 0, "HelixLibrary: INSUFFICIENT_LIQUIDITY");
->>>>>>> 78ed345d
         amountB = amountA * reserveB / reserveA;
     }
 
     // given an input amount of an asset and pair reserves, returns the maximum output amount of the other asset
-<<<<<<< HEAD
-    function getAmountOut(uint amountIn, uint reserveIn, uint reserveOut, uint swapFee) 
+    function getAmountOut(uint256 amountIn, uint256 reserveIn, uint256 reserveOut, uint256 swapFee) 
         internal 
         pure 
         notZeroAmount(amountIn) 
         notZeroLiquidity(reserveIn)
         notZeroLiquidity(reserveOut)
-        returns (uint amountOut) 
+        returns (uint256 amountOut) 
     {
-        uint amountInWithFee = amountIn * (uint(1000) - swapFee);
-        uint numerator = amountInWithFee * reserveOut;
-        uint denominator = reserveIn * 1000 + amountInWithFee;
-=======
-    function getAmountOut(uint256 amountIn, uint256 reserveIn, uint256 reserveOut, uint256 swapFee) internal pure returns (uint256 amountOut) {
-        require(amountIn > 0, "HelixLibrary: INSUFFICIENT_INPUT_AMOUNT");
-        require(reserveIn > 0 && reserveOut > 0, "HelixLibrary: INSUFFICIENT_LIQUIDITY");
         uint256 amountInWithFee = amountIn * (uint(1000) - swapFee);
         uint256 numerator = amountInWithFee * reserveOut;
         uint256 denominator = reserveIn * 1000 + amountInWithFee;
->>>>>>> 78ed345d
         amountOut = numerator / denominator;
     }
 
     // given an output amount of an asset and pair reserves, returns a required input amount of the other asset
-<<<<<<< HEAD
-    function getAmountIn(uint amountOut, uint reserveIn, uint reserveOut, uint swapFee) 
+    function getAmountIn(uint256 amountOut, uint256 reserveIn, uint256 reserveOut, uint256 swapFee) 
         internal 
         pure 
         notZeroAmount(amountOut) 
         notZeroLiquidity(reserveIn)
         notZeroLiquidity(reserveOut)
-        returns (uint amountIn) 
+        returns (uint256 amountIn) 
     {
-        uint numerator = reserveIn * amountOut * 1000;
-        uint denominator = (reserveOut - amountOut) * (uint(1000) - swapFee);
-=======
-    function getAmountIn(uint256 amountOut, uint256 reserveIn, uint256 reserveOut, uint256 swapFee) internal pure returns (uint256 amountIn) {
-        require(amountOut > 0, "HelixLibrary: INSUFFICIENT_OUTPUT_AMOUNT");
-        require(reserveIn > 0 && reserveOut > 0, "HelixLibrary: INSUFFICIENT_LIQUIDITY");
         uint256 numerator = reserveIn * amountOut * 1000;
         uint256 denominator = (reserveOut - amountOut) * (uint(1000) - swapFee);
->>>>>>> 78ed345d
         amountIn = (numerator / denominator) + 1;
     }
 
     // performs chained getAmountOut calculations on any number of pairs
-<<<<<<< HEAD
-    function getAmountsOut(address factory, uint amountIn, address[] memory path) 
+    function getAmountsOut(address factory, uint256 amountIn, address[] memory path) 
         internal 
         view 
         isValidPath(path)
         returns (uint[] memory amounts) 
     {
-=======
-    function getAmountsOut(address factory, uint256 amountIn, address[] memory path) internal view returns (uint[] memory amounts) {
-        require(path.length >= 2, "HelixLibrary: INVALID_PATH");
->>>>>>> 78ed345d
         amounts = new uint[](path.length);
         amounts[0] = amountIn;
         for (uint256 i; i < path.length - 1; i++) {
@@ -161,17 +118,12 @@
     }
 
     // performs chained getAmountIn calculations on any number of pairs
-<<<<<<< HEAD
-    function getAmountsIn(address factory, uint amountOut, address[] memory path) 
+    function getAmountsIn(address factory, uint256 amountOut, address[] memory path) 
         internal 
         view 
         isValidPath(path)
         returns (uint[] memory amounts) 
     {
-=======
-    function getAmountsIn(address factory, uint256 amountOut, address[] memory path) internal view returns (uint[] memory amounts) {
-        require(path.length >= 2, "HelixLibrary: INVALID_PATH");
->>>>>>> 78ed345d
         amounts = new uint[](path.length);
         amounts[amounts.length - 1] = amountOut;
         for (uint256 i = path.length - 1; i > 0; i--) {
