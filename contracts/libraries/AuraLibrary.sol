--- conflicted
+++ resolved
@@ -19,12 +19,9 @@
                 hex'ff',
                 factory,
                 keccak256(abi.encodePacked(token0, token1)),
-<<<<<<< HEAD
                 hex'24ce5e178671eef345936666e8eb1ff37156f2ab16ecb3e221d31da686fb2dbc' // init code hash
-=======
-                // hex'b3dbf286144465b5d1277ceebe58335c2fe959c90165316a4879ff9043c3fe52' // init code hash
-                hex'e2be1872349a12cd98a3799350bb6568c146c9c88225cf7e5b893ed76716c6c4' // mocha test
->>>>>>> fa814ab2
+                //hex'e2be1872349a12cd98a3799350bb6568c146c9c88225cf7e5b893ed76716c6c4' // mocha test
+
             )))));
     }
 
