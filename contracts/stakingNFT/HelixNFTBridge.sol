// SPDX-License-Identifier: MIT
pragma solidity >= 0.8.0;

import "../tokens/HelixNFT.sol";
import "@openzeppelin/contracts/security/Pausable.sol";
import "@openzeppelin/contracts/access/Ownable.sol";
import "@openzeppelin/contracts/utils/structs/EnumerableSet.sol";

/**
 * HelixNFTBridge is responsible for many things related to NFT Bridging from-/to-
 * Solana blockchain. Here's the full list:
 *  - allow Solana NFT to be minted on BSC (bridgeFromSolana)
 */
contract HelixNFTBridge is Ownable, Pausable {
    using EnumerableSet for EnumerableSet.AddressSet;

    /**
     * @dev If the NFT is available on the BSC, then this map stores true
     * for the externalID, false otherwise.
     */
    mapping(string => bool) private _bridgedExternalTokenIDs;

    /**
     * @dev If the NFT is available on the BSC, but it either:
     * - has not been minted
     * - has not been picked up by the owner from the bridge contract
     */
    mapping(string => address) private _bridgedExternalTokenIDsPickUp;
    mapping(string => string) private _externalIDToURI;

    /**
     * @dev Stores the mapping between external token IDs and addresses of the actual
     * minted HelixNFTs.
     */
    mapping(string => uint256) private _minted;

    /// for counting whenever add bridge once approve on solana 
    /// if it's down to 0, will call to remove bridger
    /// user => counts
    mapping(address => uint256) private _countAddBridge;
    /**
     * @dev Bridgers are Helix service accounts which listen to the events
     *      happening on the Solana chain and then enabling the NFT for
     *      minting / unlocking it for usage on BSC.
     */
    EnumerableSet.AddressSet private _bridgers;

    event BridgeToSolana(string externalTokenID, string externalRecipientAddr, uint256 timestamp);
    event AddBridger(address indexed user, string externalTokenID);
    
    /**
     * @dev HelixNFT contract    
     */
    HelixNFT helixNFT;

    constructor(HelixNFT _helixNFT) {
        helixNFT = _helixNFT;
    }
    
    /**
     * @dev This function is called ONLY by bridgers to bridge the token to BSC
     */
<<<<<<< HEAD
    function bridgeToBSC(string calldata externalTokenID, address owner, string calldata uri) 
        external 
        onlyBridger 
        returns(bool) 
    {
        require(
            !_bridgedExternalTokenIDs[externalTokenID], 
            "HelixNFTBridge: The token is already bridged to Binance"
        );
=======
    function bridgeToBSC(string calldata externalTokenID, address owner, string calldata uri) onlyBridger external returns(bool) {
        require(!_bridgedExternalTokenIDs[externalTokenID], "HelixNFTBridge: The token is already bridged to Binance");
        require(_countAddBridge[owner] > 0, "HelixNFTBridge: You are not a Bridger");
>>>>>>> 6f8a7f8d
        _bridgedExternalTokenIDs[externalTokenID] = true;
        _bridgedExternalTokenIDsPickUp[externalTokenID] = owner;

        // If the token is already minted, we could send it directly to the user's wallet
        if (_minted[externalTokenID] > 0) {
            helixNFT.transferFrom(address(this), owner, _minted[externalTokenID]);
        } else {
            _externalIDToURI[externalTokenID] = uri;
        }
        _countAddBridge[owner]--;
        if (_countAddBridge[owner] == 0) 
            return _delBridger(owner);
        return true;
    }

    /**
     * @dev Used for minting the NFT first-time bridged to BSC from Solana.
     */
    function mintBridgedNFT(string calldata externalTokenID) external whenNotPaused {
        require(_bridgedExternalTokenIDs[externalTokenID], "HelixNFTBridge: not available");
        require(
            _bridgedExternalTokenIDsPickUp[externalTokenID] == msg.sender, 
            "HelixNFTBridge: pick up not allowed"
        );

        // Add 1 in expectation of _lastTokenId being incremented during mintExternal call
        _minted[externalTokenID] = helixNFT.getLastTokenId() + 1;

        helixNFT.mintExternal(msg.sender, externalTokenID, _externalIDToURI[externalTokenID]);

    }

    /**
     * @dev Whether the token is bridged or not.
     */
    function isBridged(string calldata externalTokenID) external view returns (bool) {
        return _bridgedExternalTokenIDs[externalTokenID];
    }

    /**
     * @dev Get the owner to pick up the NFT from the bridge contract.
     */
    function getPickUpOwner(string calldata externalTokenID) external view returns (address) {
        return _bridgedExternalTokenIDsPickUp[externalTokenID];
    }

    /// Called by the owner to pause the contract
    function pause() external onlyOwner {
        _pause();
    }

    /// Called by the owner to unpause the contract
    function unpause() external onlyOwner {
        _unpause();
    }

    /**
     * @dev Returns the address of the minted NFT if available, address(0) otherwise.
     */
    function getMinted(string calldata externalTokenID) external view returns (uint256) {
        return _minted[externalTokenID];
    }

    /**
     * @dev Mark token as unavailable on BSC.
     */
    function bridgeToSolana(uint256 tokenId, string calldata externalRecipientAddr) 
        external 
        whenNotPaused
    {
        string memory externalTokenID = helixNFT.getExternalTokenID(tokenId);
        require(_bridgedExternalTokenIDs[externalTokenID], "HelixNFTBridge: already bridged to Solana");
        require(_bridgedExternalTokenIDsPickUp[externalTokenID] == msg.sender, "HelixNFTBridge: Not owner");

        // Mark as unavailable on BSC.
        _bridgedExternalTokenIDs[externalTokenID] = false;
        _bridgedExternalTokenIDsPickUp[externalTokenID] = address(0);

        helixNFT.transferFrom(msg.sender, address(this), tokenId);

        emit BridgeToSolana(externalTokenID, externalRecipientAddr, block.timestamp);
    }

    /**
     * @dev used by owner to add a bridger service account who calls `bridgeFromSolana`
     * @param _bridger address of bridger to be added.
     * @return true if successful.
     */
    function addBridger(address _bridger, string calldata externalTokenID) external onlyOwner returns (bool) {
        require(
            _bridger != address(0),
            "HelixNFTBridge: _bridger is the zero address"
        );
        _countAddBridge[_bridger]++;
        emit AddBridger(_bridger, externalTokenID);
        return EnumerableSet.add(_bridgers, _bridger);
    }

    /**
     * @dev used by owner to delete bridger
     * @param _bridger address of bridger to be deleted.
     * @return true if successful.
     */
    function delBridger(address _bridger) external onlyOwner returns (bool) {
        return _delBridger(_bridger);
    }

    function _delBridger(address _bridger) internal returns (bool) {
        require(
            _bridger != address(0),
            "HelixNFTBridge: _bridger is the zero address"
        );
        return EnumerableSet.remove(_bridgers, _bridger);
    }

    /**
     * @dev See the number of bridgers
     * @return number of bridges.
     */
    function getBridgersLength() public view returns (uint256) {
        return EnumerableSet.length(_bridgers);
    }

    /**
     * @dev Check if an address is a bridger
     * @return true or false based on bridger status.
     */
    function isBridger(address account) public view returns (bool) {
        return EnumerableSet.contains(_bridgers, account);
    }

    /**
     * @dev Get the staker at n location
     * @param _index index of address set
     * @return address of staker at index.
     */
    function getBridger(uint256 _index)
        external
        view
        onlyOwner
        returns (address)
    {
        require(_index <= getBridgersLength() - 1, "HelixNFTBridge: index out of bounds");
        return EnumerableSet.at(_bridgers, _index);
    }

    /**
     * @dev Modifier for operations which can be performed only by bridgers
     */
    modifier onlyBridger() {
        require(isBridger(msg.sender), "caller is not the bridger");
        _;
    }
}<|MERGE_RESOLUTION|>--- conflicted
+++ resolved
@@ -60,21 +60,16 @@
     /**
      * @dev This function is called ONLY by bridgers to bridge the token to BSC
      */
-<<<<<<< HEAD
     function bridgeToBSC(string calldata externalTokenID, address owner, string calldata uri) 
+        onlyBridger 
         external 
-        onlyBridger 
-        returns(bool) 
-    {
+        returns (bool) {
         require(
             !_bridgedExternalTokenIDs[externalTokenID], 
-            "HelixNFTBridge: The token is already bridged to Binance"
-        );
-=======
-    function bridgeToBSC(string calldata externalTokenID, address owner, string calldata uri) onlyBridger external returns(bool) {
-        require(!_bridgedExternalTokenIDs[externalTokenID], "HelixNFTBridge: The token is already bridged to Binance");
+            "HelixNFTBridge: token already bridged"
+        );
         require(_countAddBridge[owner] > 0, "HelixNFTBridge: You are not a Bridger");
->>>>>>> 6f8a7f8d
+
         _bridgedExternalTokenIDs[externalTokenID] = true;
         _bridgedExternalTokenIDsPickUp[externalTokenID] = owner;
 
