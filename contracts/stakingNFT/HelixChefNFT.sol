// SPDX-License-Identifier: MIT
pragma solidity >= 0.8.0;

import "@openzeppelin/contracts/access/Ownable.sol";
import "@openzeppelin/contracts/utils/math/Math.sol";
import "@rari-capital/solmate/src/utils/ReentrancyGuard.sol";
import "@rari-capital/solmate/src/tokens/ERC20.sol";
import "../interfaces/IHelixNFT.sol";

contract HelixChefNFT is Ownable, ReentrancyGuard {

    // Total Helix Points staked in Pool across all NFTs by all users.
    uint256 public totalHelixPoints;
    // Last block that rewards were calculated.
    uint256 public lastRewardBlock;
    // instance of HelixNFT
    IHelixNFT private helixNFT;

    // Used during calculations of accumulated tokens per share
    uint256 public constant PRECISION_FACTOR = 1e12;

    // Here is a main formula to stake. Basically, any point in time, the amount of rewards entitled to a user but is pending to be distributed is:
    //
    //   pending reward = (user.helixPointAmount * rewardTokens.accCakePerShare) - user.rewardDebt
    //
    // Whenever a user stake/unstake/withdraw. Here's what happens:
    //   1. The RewardToken's `accCakePerShare` (and `lastRewardBlock`) gets updated in `updatePool` function
    //   2. User receives the pending reward sent to user's address.
    //   3. User's `helixPointAmount` (and `totalHelixPoints`) gets updated.
    //   4. User's `rewardDebt` gets updated.

    // Info of each user who took part in staking
    struct UserInfo {
        // list of staked NFT's ID
        uint[] stakedNFTsId;
        // HelixPoint Amount user gain with staked(A helixNFT has helixPoint amount initially)
        uint256 helixPointAmount;
    }

    // Info of reward token
    struct RewardToken {
        // reward will be accrued per block, must not be zero.
        uint256 rewardPerBlock;
        // block number which reward token is created.
        uint256 startBlock;
        // Accumulated Tokens per share, times PRECISION_FACTOR.(1e12 is for suming as integer)
        uint256 accTokenPerShare;
        // true - enable; false - disable
        bool enabled;
    }

    // users took part in staking : UserAddress => UserInfo
    mapping (address => UserInfo) public users;
    // list of reward token's address
    address[] public rewardTokenAddresses;
    // RewardTokenAddress => RewardToken
    mapping (address => RewardToken) public rewardTokens;
    // rewardDebt is for removing duplicated reward that means whatever you’ve already received: UserAddress => (RewardTokenAddress => amount of rewardDebt)
    mapping (address => mapping(address => uint)) public rewardDebt;

    event AddNewRewardToken(address token);
    event DisableRewardToken(address token);
    event ChangeRewardToken(address indexed token, uint256 rewardPerBlock);
    event StakeTokens(address indexed user, uint256 amountRB, uint[] tokensId);
    event UnstakeToken(address indexed user, uint256 amountRB, uint[] tokensId);
    event BoostHelixNFT(uint256 indexed tokenId, uint256 boostedAP);

    constructor(IHelixNFT _helixNFT, uint256 _lastRewardBlock) {
        helixNFT = _helixNFT;
        lastRewardBlock = _lastRewardBlock;
    }

    //Public functions -------------------------------------------------------
    
    /**
     * @dev Update reward variables of the pool to be up-to-date.
     *
     * NOTE: - Update `lastRewardBlock` with current block number.
     *       - Update `accTokenPerShare` of all `rewardTokens` to current time.
     */
    function updatePool() public {
        uint256 _fromLastRewardToNow = getDiffBlock(lastRewardBlock, block.number);
        uint256 _totalHelixPoints = totalHelixPoints;

        if(_fromLastRewardToNow == 0){
            return;
        }
        lastRewardBlock = block.number;
        if(_totalHelixPoints == 0){
            return;
        }
        for(uint256 i = 0; i < rewardTokenAddresses.length; i++){
            address _tokenAddress = rewardTokenAddresses[i];
            RewardToken memory curRewardToken = rewardTokens[_tokenAddress];
            if(curRewardToken.enabled && curRewardToken.startBlock < block.number){
                uint256 fromRewardStartToNow = getDiffBlock(curRewardToken.startBlock, block.number);
                uint256 curMultiplier = Math.min(fromRewardStartToNow, _fromLastRewardToNow);
                rewardTokens[_tokenAddress].accTokenPerShare += (curRewardToken.rewardPerBlock * curMultiplier * PRECISION_FACTOR) / _totalHelixPoints;
            }
        }
    }

    /**
     * @dev staking
     *
     * NOTE: 1. UpdatePool and User receives the pending reward sent to user's address.
     *       2. Push new NFT to be staked
     *       3. User's `helixPointAmount`(and `totalHelixPoints`) gets updated.
     *       4. User's `rewardDebt` gets updated.
     *
     * Requirements:
     *
     * - `tokensId`'s owner must be sender
     * - `tokensId` must be unstaked
     */
    function stake(uint[] memory tokensId) public nonReentrant {
        
        _withdrawRewardToken();// --------1
        
        UserInfo storage user = users[msg.sender];
        uint depositedAPs = 0;
        for(uint i = 0; i < tokensId.length; i++){
            (address tokenOwner, bool isStaked, uint helixPoints) = helixNFT.getInfoForStaking(tokensId[i]);
            require(tokenOwner == msg.sender, "Not token owner");
            require(!isStaked, "Token has already been staked");
            helixNFT.setIsStaked(tokensId[i], true);
            depositedAPs += helixPoints;
            user.stakedNFTsId.push(tokensId[i]);// --------2
        }
        if(depositedAPs > 0){
            user.helixPointAmount += depositedAPs;// --------3
            totalHelixPoints += depositedAPs;
        }
        _updateRewardDebt(msg.sender);// --------4
        emit StakeTokens(msg.sender, depositedAPs, tokensId);
    }

    /**
     * @dev unstaking
     *
     * NOTE: 1. UpdatePool and User receives the pending reward sent to user's address.
     *       2. Remove NFTs to be unstaked
     *       3. User's `helixPointAmount`(and `totalHelixPoints`) gets updated.
     *       4. User's `rewardDebt` gets updated.
     *
     * Requirements:
     *
     * - `tokensId`'s owner must be sender
     * - `tokensId` must be staked
     */
    function unstake(uint[] memory tokensId) public nonReentrant {
        
        _withdrawRewardToken();// --------1
        
        UserInfo storage user = users[msg.sender];
        uint withdrawalAPs = 0;
        for(uint i = 0; i < tokensId.length; i++){
            (address tokenOwner, bool isStaked, uint helixPoints) = helixNFT.getInfoForStaking(tokensId[i]);
            require(tokenOwner == msg.sender, "Not token owner");
            require(isStaked, "Token has already been unstaked");
            helixNFT.setIsStaked(tokensId[i], false);
            withdrawalAPs += helixPoints;
            removeTokenIdFromUsers(tokensId[i], msg.sender);// --------2
        }
        if(withdrawalAPs > 0){
            user.helixPointAmount -= withdrawalAPs;// --------3
            totalHelixPoints -= withdrawalAPs;
        }
        _updateRewardDebt(msg.sender);// --------4
        emit UnstakeToken(msg.sender, withdrawalAPs, tokensId);
    }

    //External functions -----------------------------------------------------

    /**
     * @dev Used by owner to add new reward Token
     * @param newToken address of reward Token to be added
     * @param startBlock startBlock of new reward Token
     * @param rewardPerBlock rewardPerBlock of new reward Token
     *
     * Requirements:
     *
     * - `newToken` cannot be the zero address and it must be what doesn't exist.
     * - `rewardPerBlock` cannot be the zero.
     */
<<<<<<< HEAD
    function addNewRewardToken(address newToken, uint startBlock, uint rewardPerBlock) external onlyOwner {
=======
    function addNewRewardToken(address newToken, uint256 startBlock, uint256 rewardPerBlock) public onlyOwner {
>>>>>>> 759ef22c
        require(newToken != address(0), "Address shouldn't be 0");
        require(!isRewardToken(newToken), "Token is already in the list");
        require(rewardPerBlock != 0, "rewardPerBlock shouldn't be 0");

        rewardTokenAddresses.push(newToken);
        if(startBlock == 0){
            rewardTokens[newToken].startBlock = block.number + 1;
        } else {
            rewardTokens[newToken].startBlock = startBlock;
        }
        rewardTokens[newToken].rewardPerBlock = rewardPerBlock;
        rewardTokens[newToken].enabled = true;

        emit AddNewRewardToken(newToken);
    }

    /**
     * @dev Used by owner to disable rewardToken
     * @param token address of reward Token to be disabled
     * 
     * NOTE: UpdatePool() is required to reward users so far before token is disabled.
     *
     * Requirements:
     * - `token` must exist.
     * - `token` must be enabled.
     */
    function disableRewardToken(address token) external onlyOwner {
        require(isRewardToken(token), "Token not in the list");
        require(rewardTokens[token].enabled, "Reward token is already disabled");

        updatePool();
        rewardTokens[token].enabled = false;
        emit DisableRewardToken(token);
    }

    /**
     * @dev Used by owner to enable rewardToken 
     * @param token address of reward Token to be enabled
     * @param startBlock startBlock of reward Token to be enabled
     * @param rewardPerBlock rewardPerBlock of reward Token to be enabled
     *
     * NOTE: UpdatePool() is required to refresh once token is enabled.
     *
     * Requirements:
     *
     * - `token` must exist.
     * - `token` must be diabled.
     * - `rewardPerBlock` cannot be the zero.
     * - `startBlock` must be later than current.
     */
<<<<<<< HEAD
    function enableRewardToken(address token, uint startBlock, uint rewardPerBlock) external onlyOwner {
=======
    function enableRewardToken(address token, uint256 startBlock, uint256 rewardPerBlock) public onlyOwner {
>>>>>>> 759ef22c
        require(isRewardToken(token), "Token not in the list");
        require(!rewardTokens[token].enabled, "Reward token is already enabled");
        require(rewardPerBlock != 0, "rewardPerBlock shouldn't be 0");

        if (startBlock == 0) {
            startBlock = block.number + 1;
        }
        require(startBlock >= block.number, "Start block Must be later than current");

        rewardTokens[token].enabled = true;
        rewardTokens[token].startBlock = startBlock;
        rewardTokens[token].rewardPerBlock = rewardPerBlock;

        updatePool();

        emit ChangeRewardToken(token, rewardPerBlock);
    }
<<<<<<< HEAD
=======

    /**
     * @dev staking
     *
     * NOTE: 1. UpdatePool and User receives the pending reward sent to user's address.
     *       2. Push new NFT to be staked
     *       3. User's `helixPointAmount`(and `totalHelixPoints`) gets updated.
     *       4. User's `rewardDebt` gets updated.
     *
     * Requirements:
     *
     * - `tokensId`'s owner must be sender
     * - `tokensId` must be unstaked
     */
    function stake(uint[] memory tokensId) public nonReentrant {
        
        _withdrawRewardToken();// --------1
        
        UserInfo storage user = users[msg.sender];
        uint256 depositedAPs = 0;
        for(uint256 i = 0; i < tokensId.length; i++){
            (address tokenOwner, bool isStaked, uint256 helixPoints) = helixNFT.getInfoForStaking(tokensId[i]);
            require(tokenOwner == msg.sender, "Not token owner");
            require(!isStaked, "Token has already been staked");
            helixNFT.setIsStaked(tokensId[i], true);
            depositedAPs += helixPoints;
            user.stakedNFTsId.push(tokensId[i]);// --------2
        }
        if(depositedAPs > 0){
            user.helixPointAmount += depositedAPs;// --------3
            totalHelixPoints += depositedAPs;
        }
        _updateRewardDebt(msg.sender);// --------4
        emit StakeTokens(msg.sender, depositedAPs, tokensId);
    }

    /**
     * @dev unstaking
     *
     * NOTE: 1. UpdatePool and User receives the pending reward sent to user's address.
     *       2. Remove NFTs to be unstaked
     *       3. User's `helixPointAmount`(and `totalHelixPoints`) gets updated.
     *       4. User's `rewardDebt` gets updated.
     *
     * Requirements:
     *
     * - `tokensId`'s owner must be sender
     * - `tokensId` must be staked
     */
    function unstake(uint[] memory tokensId) public nonReentrant {
        
        _withdrawRewardToken();// --------1
        
        UserInfo storage user = users[msg.sender];
        uint256 withdrawalAPs = 0;
        for(uint256 i = 0; i < tokensId.length; i++){
            (address tokenOwner, bool isStaked, uint256 helixPoints) = helixNFT.getInfoForStaking(tokensId[i]);
            require(tokenOwner == msg.sender, "Not token owner");
            require(isStaked, "Token has already been unstaked");
            helixNFT.setIsStaked(tokensId[i], false);
            withdrawalAPs += helixPoints;
            removeTokenIdFromUsers(tokensId[i], msg.sender);// --------2
        }
        if(withdrawalAPs > 0){
            user.helixPointAmount -= withdrawalAPs;// --------3
            totalHelixPoints -= withdrawalAPs;
        }
        _updateRewardDebt(msg.sender);// --------4
        emit UnstakeToken(msg.sender, withdrawalAPs, tokensId);
    }

    //External functions -----------------------------------------------------
>>>>>>> 759ef22c
    
    /**
     * @dev To withdraw reward token
     */
    function withdrawRewardToken() external nonReentrant {
        _withdrawRewardToken();
    }

    /**
     * @dev Boost helixNFT `tokenId` with accumulated HelixPoints `amount` by an user
     * @param tokenId uint256 ID of the token to be boosted
     * @param amount uint256 amount of HelixPoints to boost for the token
     *
     * Requirements:
     *      - sender must be an owner of token to be boosted.
     *      - The current held HelixPoints amount must be sufficient.
     *      - The counted helixPoints amount must be not over limit by level.
     */
    function boostHelixNFT(uint256 tokenId, uint256 amount) external {
        (address tokenOwner, bool isStaked, uint256 helixPoints) = helixNFT.getInfoForStaking(tokenId);
        require(tokenOwner == msg.sender, "Not token owner");
        uint256 _accumulatedAP = helixNFT.getAccumulatedAP(msg.sender);
        require(amount <= _accumulatedAP, "Insufficient amount of HelixPoints");

        uint256 _remainAP = helixNFT.remainAPToNextLevel(tokenId);
        uint256 _amount = Math.min(amount, _remainAP);

        uint[] memory tokensId = new uint[](1);
        tokensId[0] = tokenId;
        if (isStaked) {
            unstake(tokensId);
        }
        helixNFT.setAccumulatedAP(msg.sender, _accumulatedAP - _amount);
        uint256 newAP = helixPoints + _amount;
        helixNFT.setHelixPoints(tokenId, newAP);
        if (_amount == _remainAP) {
            helixNFT.levelUp(tokenId);
        }
        if (isStaked) {
            stake(tokensId);
        }
        emit BoostHelixNFT(tokenId, newAP);
    }

    /**
     * @dev See the list of the NFT ids that `_user` has staked
     */
    function getUserStakedTokens(address _user) external view returns(uint[] memory){
        uint[] memory tokensId = new uint[](users[_user].stakedNFTsId.length);
        tokensId = users[_user].stakedNFTsId;
        return tokensId;
    }

    /**
     * @dev See HelixPoint Amount by `_user`
     */
    function getUserHelixPointAmount(address _user) external view returns(uint){
        return users[_user].helixPointAmount;
    }

    /**
     * @dev See the list of Reward Tokens
     */
    function getListRewardTokens() external view returns(address[] memory){
        address[] memory list = new address[](rewardTokenAddresses.length);
        list = rewardTokenAddresses;
        return list;
    }

    /**
     * @dev See pending Reward on frontend.
     */
    function pendingReward(address _user) external view returns (address[] memory, uint[] memory) {
        UserInfo memory user = users[_user];
        uint[] memory rewards = new uint[](rewardTokenAddresses.length);
        if(user.helixPointAmount == 0){
            return (rewardTokenAddresses, rewards);
        }
        uint256 _totalHelixPoints = totalHelixPoints;
        uint256 _fromLastRewardToNow = getDiffBlock(lastRewardBlock, block.number);
        uint256 _accTokenPerShare = 0;
        for(uint256 i = 0; i < rewardTokenAddresses.length; i++){
            address _tokenAddress = rewardTokenAddresses[i];
            RewardToken memory curRewardToken = rewardTokens[_tokenAddress];
            if (_fromLastRewardToNow != 0 && _totalHelixPoints != 0 && curRewardToken.enabled) {
                uint256 fromRewardStartToNow = getDiffBlock(curRewardToken.startBlock, block.number);
                uint256 curMultiplier = Math.min(fromRewardStartToNow, _fromLastRewardToNow);
                _accTokenPerShare = curRewardToken.accTokenPerShare + (curMultiplier * curRewardToken.rewardPerBlock * PRECISION_FACTOR / _totalHelixPoints);
            } else {
                _accTokenPerShare = curRewardToken.accTokenPerShare;
            }
            rewards[i] = (user.helixPointAmount * _accTokenPerShare / PRECISION_FACTOR) - rewardDebt[_user][_tokenAddress];
        }
        return (rewardTokenAddresses, rewards);
    }

    //internal functions -----------------------------------------------------

    /**
     * @dev Withdraw rewardToken from HelixChefNFT.
     *
     * NOTE: 1. updatePool()
     *       2. User's `rewardDebt` gets updated.
     *       3. User receives the pending reward sent to user's address.
     */
    function _withdrawRewardToken() internal {
        updatePool();

        UserInfo memory user = users[msg.sender];
        address[] memory _rewardTokenAddresses = rewardTokenAddresses;

        if (user.helixPointAmount == 0) {
            return;
        }

        for(uint256 i = 0; i < _rewardTokenAddresses.length; i++){
            RewardToken memory curRewardToken = rewardTokens[_rewardTokenAddresses[i]];
            uint256 pending = user.helixPointAmount * curRewardToken.accTokenPerShare / PRECISION_FACTOR - rewardDebt[msg.sender][_rewardTokenAddresses[i]];
            
            if (pending > 0){
                rewardDebt[msg.sender][_rewardTokenAddresses[i]] = user.helixPointAmount * curRewardToken.accTokenPerShare / PRECISION_FACTOR;
                ERC20(_rewardTokenAddresses[i]).transfer(address(msg.sender), pending);
            }
        }
    }

    /**
     * @dev check if `token` is RewardToken
     * @return true if so, false otherwise.
     */
    function isRewardToken(address token) internal view returns(bool){
        return rewardTokens[token].rewardPerBlock != 0;
    }
    
    /**
     * @dev Return difference block between _from and _to
     */
    function getDiffBlock(uint256 _from, uint256 _to) internal pure returns (uint) {
        if(_to > _from)
            return _to - _from;
        else
            return 0;
    }
    
    /**
     * @dev Update RewardDebt by user who is staking
     *
     * NOTE: Why divided by PRECISION_FACTOR is that `accTokenPerShare` is the value multiplied by 1e12.
     */
    function _updateRewardDebt(address _user) internal {
        for(uint256 i = 0; i < rewardTokenAddresses.length; i++){
            rewardDebt[_user][rewardTokenAddresses[i]] = users[_user].helixPointAmount * rewardTokens[rewardTokenAddresses[i]].accTokenPerShare / PRECISION_FACTOR;
        }
    }

    /**
     * @dev Remove TokenId to be unstaked from userInfo
     * @param tokenId to be removed
     * @param user who is unstaking
     */
    function removeTokenIdFromUsers(uint256 tokenId, address user) internal {
        uint[] storage tokensId = users[user].stakedNFTsId;
        for (uint256 i = 0; i < tokensId.length; i++) {
            if (tokenId == tokensId[i]) {
                tokensId[i] = tokensId[tokensId.length - 1];
                tokensId.pop();
                return;
            }
        }
    }
}<|MERGE_RESOLUTION|>--- conflicted
+++ resolved
@@ -113,170 +113,7 @@
      * - `tokensId`'s owner must be sender
      * - `tokensId` must be unstaked
      */
-    function stake(uint[] memory tokensId) public nonReentrant {
-        
-        _withdrawRewardToken();// --------1
-        
-        UserInfo storage user = users[msg.sender];
-        uint depositedAPs = 0;
-        for(uint i = 0; i < tokensId.length; i++){
-            (address tokenOwner, bool isStaked, uint helixPoints) = helixNFT.getInfoForStaking(tokensId[i]);
-            require(tokenOwner == msg.sender, "Not token owner");
-            require(!isStaked, "Token has already been staked");
-            helixNFT.setIsStaked(tokensId[i], true);
-            depositedAPs += helixPoints;
-            user.stakedNFTsId.push(tokensId[i]);// --------2
-        }
-        if(depositedAPs > 0){
-            user.helixPointAmount += depositedAPs;// --------3
-            totalHelixPoints += depositedAPs;
-        }
-        _updateRewardDebt(msg.sender);// --------4
-        emit StakeTokens(msg.sender, depositedAPs, tokensId);
-    }
-
-    /**
-     * @dev unstaking
-     *
-     * NOTE: 1. UpdatePool and User receives the pending reward sent to user's address.
-     *       2. Remove NFTs to be unstaked
-     *       3. User's `helixPointAmount`(and `totalHelixPoints`) gets updated.
-     *       4. User's `rewardDebt` gets updated.
-     *
-     * Requirements:
-     *
-     * - `tokensId`'s owner must be sender
-     * - `tokensId` must be staked
-     */
-    function unstake(uint[] memory tokensId) public nonReentrant {
-        
-        _withdrawRewardToken();// --------1
-        
-        UserInfo storage user = users[msg.sender];
-        uint withdrawalAPs = 0;
-        for(uint i = 0; i < tokensId.length; i++){
-            (address tokenOwner, bool isStaked, uint helixPoints) = helixNFT.getInfoForStaking(tokensId[i]);
-            require(tokenOwner == msg.sender, "Not token owner");
-            require(isStaked, "Token has already been unstaked");
-            helixNFT.setIsStaked(tokensId[i], false);
-            withdrawalAPs += helixPoints;
-            removeTokenIdFromUsers(tokensId[i], msg.sender);// --------2
-        }
-        if(withdrawalAPs > 0){
-            user.helixPointAmount -= withdrawalAPs;// --------3
-            totalHelixPoints -= withdrawalAPs;
-        }
-        _updateRewardDebt(msg.sender);// --------4
-        emit UnstakeToken(msg.sender, withdrawalAPs, tokensId);
-    }
-
-    //External functions -----------------------------------------------------
-
-    /**
-     * @dev Used by owner to add new reward Token
-     * @param newToken address of reward Token to be added
-     * @param startBlock startBlock of new reward Token
-     * @param rewardPerBlock rewardPerBlock of new reward Token
-     *
-     * Requirements:
-     *
-     * - `newToken` cannot be the zero address and it must be what doesn't exist.
-     * - `rewardPerBlock` cannot be the zero.
-     */
-<<<<<<< HEAD
-    function addNewRewardToken(address newToken, uint startBlock, uint rewardPerBlock) external onlyOwner {
-=======
-    function addNewRewardToken(address newToken, uint256 startBlock, uint256 rewardPerBlock) public onlyOwner {
->>>>>>> 759ef22c
-        require(newToken != address(0), "Address shouldn't be 0");
-        require(!isRewardToken(newToken), "Token is already in the list");
-        require(rewardPerBlock != 0, "rewardPerBlock shouldn't be 0");
-
-        rewardTokenAddresses.push(newToken);
-        if(startBlock == 0){
-            rewardTokens[newToken].startBlock = block.number + 1;
-        } else {
-            rewardTokens[newToken].startBlock = startBlock;
-        }
-        rewardTokens[newToken].rewardPerBlock = rewardPerBlock;
-        rewardTokens[newToken].enabled = true;
-
-        emit AddNewRewardToken(newToken);
-    }
-
-    /**
-     * @dev Used by owner to disable rewardToken
-     * @param token address of reward Token to be disabled
-     * 
-     * NOTE: UpdatePool() is required to reward users so far before token is disabled.
-     *
-     * Requirements:
-     * - `token` must exist.
-     * - `token` must be enabled.
-     */
-    function disableRewardToken(address token) external onlyOwner {
-        require(isRewardToken(token), "Token not in the list");
-        require(rewardTokens[token].enabled, "Reward token is already disabled");
-
-        updatePool();
-        rewardTokens[token].enabled = false;
-        emit DisableRewardToken(token);
-    }
-
-    /**
-     * @dev Used by owner to enable rewardToken 
-     * @param token address of reward Token to be enabled
-     * @param startBlock startBlock of reward Token to be enabled
-     * @param rewardPerBlock rewardPerBlock of reward Token to be enabled
-     *
-     * NOTE: UpdatePool() is required to refresh once token is enabled.
-     *
-     * Requirements:
-     *
-     * - `token` must exist.
-     * - `token` must be diabled.
-     * - `rewardPerBlock` cannot be the zero.
-     * - `startBlock` must be later than current.
-     */
-<<<<<<< HEAD
-    function enableRewardToken(address token, uint startBlock, uint rewardPerBlock) external onlyOwner {
-=======
-    function enableRewardToken(address token, uint256 startBlock, uint256 rewardPerBlock) public onlyOwner {
->>>>>>> 759ef22c
-        require(isRewardToken(token), "Token not in the list");
-        require(!rewardTokens[token].enabled, "Reward token is already enabled");
-        require(rewardPerBlock != 0, "rewardPerBlock shouldn't be 0");
-
-        if (startBlock == 0) {
-            startBlock = block.number + 1;
-        }
-        require(startBlock >= block.number, "Start block Must be later than current");
-
-        rewardTokens[token].enabled = true;
-        rewardTokens[token].startBlock = startBlock;
-        rewardTokens[token].rewardPerBlock = rewardPerBlock;
-
-        updatePool();
-
-        emit ChangeRewardToken(token, rewardPerBlock);
-    }
-<<<<<<< HEAD
-=======
-
-    /**
-     * @dev staking
-     *
-     * NOTE: 1. UpdatePool and User receives the pending reward sent to user's address.
-     *       2. Push new NFT to be staked
-     *       3. User's `helixPointAmount`(and `totalHelixPoints`) gets updated.
-     *       4. User's `rewardDebt` gets updated.
-     *
-     * Requirements:
-     *
-     * - `tokensId`'s owner must be sender
-     * - `tokensId` must be unstaked
-     */
-    function stake(uint[] memory tokensId) public nonReentrant {
+    function stake(uint256[] memory tokensId) public nonReentrant {
         
         _withdrawRewardToken();// --------1
         
@@ -311,7 +148,7 @@
      * - `tokensId`'s owner must be sender
      * - `tokensId` must be staked
      */
-    function unstake(uint[] memory tokensId) public nonReentrant {
+    function unstake(uint256[] memory tokensId) public nonReentrant {
         
         _withdrawRewardToken();// --------1
         
@@ -334,7 +171,87 @@
     }
 
     //External functions -----------------------------------------------------
->>>>>>> 759ef22c
+
+    /**
+     * @dev Used by owner to add new reward Token
+     * @param newToken address of reward Token to be added
+     * @param startBlock startBlock of new reward Token
+     * @param rewardPerBlock rewardPerBlock of new reward Token
+     *
+     * Requirements:
+     *
+     * - `newToken` cannot be the zero address and it must be what doesn't exist.
+     * - `rewardPerBlock` cannot be the zero.
+     */
+    function addNewRewardToken(address newToken, uint256 startBlock, uint256 rewardPerBlock) external onlyOwner {
+        require(newToken != address(0), "Address shouldn't be 0");
+        require(!isRewardToken(newToken), "Token is already in the list");
+        require(rewardPerBlock != 0, "rewardPerBlock shouldn't be 0");
+
+        rewardTokenAddresses.push(newToken);
+        if(startBlock == 0){
+            rewardTokens[newToken].startBlock = block.number + 1;
+        } else {
+            rewardTokens[newToken].startBlock = startBlock;
+        }
+        rewardTokens[newToken].rewardPerBlock = rewardPerBlock;
+        rewardTokens[newToken].enabled = true;
+
+        emit AddNewRewardToken(newToken);
+    }
+
+    /**
+     * @dev Used by owner to disable rewardToken
+     * @param token address of reward Token to be disabled
+     * 
+     * NOTE: UpdatePool() is required to reward users so far before token is disabled.
+     *
+     * Requirements:
+     * - `token` must exist.
+     * - `token` must be enabled.
+     */
+    function disableRewardToken(address token) external onlyOwner {
+        require(isRewardToken(token), "Token not in the list");
+        require(rewardTokens[token].enabled, "Reward token is already disabled");
+
+        updatePool();
+        rewardTokens[token].enabled = false;
+        emit DisableRewardToken(token);
+    }
+
+    /**
+     * @dev Used by owner to enable rewardToken 
+     * @param token address of reward Token to be enabled
+     * @param startBlock startBlock of reward Token to be enabled
+     * @param rewardPerBlock rewardPerBlock of reward Token to be enabled
+     *
+     * NOTE: UpdatePool() is required to refresh once token is enabled.
+     *
+     * Requirements:
+     *
+     * - `token` must exist.
+     * - `token` must be diabled.
+     * - `rewardPerBlock` cannot be the zero.
+     * - `startBlock` must be later than current.
+     */
+    function enableRewardToken(address token, uint256 startBlock, uint256 rewardPerBlock) external onlyOwner {
+        require(isRewardToken(token), "Token not in the list");
+        require(!rewardTokens[token].enabled, "Reward token is already enabled");
+        require(rewardPerBlock != 0, "rewardPerBlock shouldn't be 0");
+
+        if (startBlock == 0) {
+            startBlock = block.number + 1;
+        }
+        require(startBlock >= block.number, "Start block Must be later than current");
+
+        rewardTokens[token].enabled = true;
+        rewardTokens[token].startBlock = startBlock;
+        rewardTokens[token].rewardPerBlock = rewardPerBlock;
+
+        updatePool();
+
+        emit ChangeRewardToken(token, rewardPerBlock);
+    }
     
     /**
      * @dev To withdraw reward token
