--- conflicted
+++ resolved
@@ -65,7 +65,6 @@
     event UnstakeToken(address indexed user, uint256 amountRB, uint[] tokensId);
     event BoostHelixNFT(uint256 indexed tokenId, uint256 boostedAP);
 
-<<<<<<< HEAD
     modifier onlyRewardToken(address token) {
         require(isRewardToken(token), "HelixChefNFT: not added");
         _;
@@ -76,10 +75,7 @@
         _;
     }
 
-    constructor(IHelixNFT _helixNFT, uint _lastRewardBlock) {
-=======
     constructor(IHelixNFT _helixNFT, uint256 _lastRewardBlock) {
->>>>>>> 78ed345d
         helixNFT = _helixNFT;
         lastRewardBlock = _lastRewardBlock;
     }
@@ -128,15 +124,14 @@
      * - `tokensId` must be unstaked
      */
     function stake(uint256[] memory tokensId) public nonReentrant {
-        
         _withdrawRewardToken();// --------1
         
         UserInfo storage user = users[msg.sender];
         uint256 depositedAPs = 0;
         for(uint256 i = 0; i < tokensId.length; i++){
             (address tokenOwner, bool isStaked, uint256 helixPoints) = helixNFT.getInfoForStaking(tokensId[i]);
-            require(tokenOwner == msg.sender, "Not token owner");
-            require(!isStaked, "Token has already been staked");
+            _requireIsTokenOwner(msg.sender, tokenOwner);
+            require(!isStaked, "HelixChefNFT: already staked");
             helixNFT.setIsStaked(tokensId[i], true);
             depositedAPs += helixPoints;
             user.stakedNFTsId.push(tokensId[i]);// --------2
@@ -170,8 +165,8 @@
         uint256 withdrawalAPs = 0;
         for(uint256 i = 0; i < tokensId.length; i++){
             (address tokenOwner, bool isStaked, uint256 helixPoints) = helixNFT.getInfoForStaking(tokensId[i]);
-            require(tokenOwner == msg.sender, "Not token owner");
-            require(isStaked, "Token has already been unstaked");
+            _requireIsTokenOwner(msg.sender, tokenOwner);
+            require(isStaked, "HelixChefNFT: already unstaked");
             helixNFT.setIsStaked(tokensId[i], false);
             withdrawalAPs += helixPoints;
             removeTokenIdFromUsers(tokensId[i], msg.sender);// --------2
@@ -197,20 +192,13 @@
      * - `newToken` cannot be the zero address and it must be what doesn't exist.
      * - `rewardPerBlock` cannot be the zero.
      */
-<<<<<<< HEAD
-    function addNewRewardToken(address newToken, uint startBlock, uint rewardPerBlock) 
-        public 
+    function addNewRewardToken(address newToken, uint256 startBlock, uint256 rewardPerBlock) 
+        external 
         onlyOwner 
         isNotZeroRewardPerBlock(rewardPerBlock)
     {
         require(newToken != address(0), "HelixChefNFT: zero address");
         require(!isRewardToken(newToken), "HelixChefNFT: token already added");
-=======
-    function addNewRewardToken(address newToken, uint256 startBlock, uint256 rewardPerBlock) external onlyOwner {
-        require(newToken != address(0), "Address shouldn't be 0");
-        require(!isRewardToken(newToken), "Token is already in the list");
-        require(rewardPerBlock != 0, "rewardPerBlock shouldn't be 0");
->>>>>>> 78ed345d
 
         rewardTokenAddresses.push(newToken);
         if(startBlock == 0){
@@ -234,14 +222,9 @@
      * - `token` must exist.
      * - `token` must be enabled.
      */
-<<<<<<< HEAD
-    function disableRewardToken(address token) public onlyOwner onlyRewardToken(token) {
+
+    function disableRewardToken(address token) external onlyOwner onlyRewardToken(token) {
         require(rewardTokens[token].enabled, "HelixChefNFT: token disabled");
-=======
-    function disableRewardToken(address token) external onlyOwner {
-        require(isRewardToken(token), "Token not in the list");
-        require(rewardTokens[token].enabled, "Reward token is already disabled");
->>>>>>> 78ed345d
 
         updatePool();
         rewardTokens[token].enabled = false;
@@ -263,20 +246,13 @@
      * - `rewardPerBlock` cannot be the zero.
      * - `startBlock` must be later than current.
      */
-<<<<<<< HEAD
-    function enableRewardToken(address token, uint startBlock, uint rewardPerBlock) 
-        public 
+    function enableRewardToken(address token, uint256 startBlock, uint256 rewardPerBlock) 
+        external  
         onlyOwner 
         onlyRewardToken(token) 
         isNotZeroRewardPerBlock(rewardPerBlock)
     {
         require(!rewardTokens[token].enabled, "HelixChefNFT: already enabled");
-=======
-    function enableRewardToken(address token, uint256 startBlock, uint256 rewardPerBlock) external onlyOwner {
-        require(isRewardToken(token), "Token not in the list");
-        require(!rewardTokens[token].enabled, "Reward token is already enabled");
-        require(rewardPerBlock != 0, "rewardPerBlock shouldn't be 0");
->>>>>>> 78ed345d
 
         if (startBlock == 0) {
             startBlock = block.number + 1;
@@ -291,80 +267,6 @@
 
         emit ChangeRewardToken(token, rewardPerBlock);
     }
-<<<<<<< HEAD
-
-    /**
-     * @dev staking
-     *
-     * NOTE: 1. UpdatePool and User receives the pending reward sent to user's address.
-     *       2. Push new NFT to be staked
-     *       3. User's `helixPointAmount`(and `totalHelixPoints`) gets updated.
-     *       4. User's `rewardDebt` gets updated.
-     *
-     * Requirements:
-     *
-     * - `tokensId`'s owner must be sender
-     * - `tokensId` must be unstaked
-     */
-    function stake(uint[] memory tokensId) public nonReentrant {
-        _withdrawRewardToken();// --------1
-        
-        UserInfo storage user = users[msg.sender];
-        uint depositedAPs = 0;
-        for(uint i = 0; i < tokensId.length; i++){
-            (address tokenOwner, bool isStaked, uint helixPoints) = helixNFT.getInfoForStaking(tokensId[i]);
-            _requireIsTokenOwner(msg.sender, tokenOwner);
-            require(!isStaked, "HelixChefNFT: already staked");
-            helixNFT.setIsStaked(tokensId[i], true);
-            depositedAPs += helixPoints;
-            user.stakedNFTsId.push(tokensId[i]);// --------2
-        }
-        if(depositedAPs > 0){
-            user.helixPointAmount += depositedAPs;// --------3
-            totalHelixPoints += depositedAPs;
-        }
-        _updateRewardDebt(msg.sender);// --------4
-        emit StakeTokens(msg.sender, depositedAPs, tokensId);
-    }
-
-    /**
-     * @dev unstaking
-     *
-     * NOTE: 1. UpdatePool and User receives the pending reward sent to user's address.
-     *       2. Remove NFTs to be unstaked
-     *       3. User's `helixPointAmount`(and `totalHelixPoints`) gets updated.
-     *       4. User's `rewardDebt` gets updated.
-     *
-     * Requirements:
-     *
-     * - `tokensId`'s owner must be sender
-     * - `tokensId` must be staked
-     */
-    function unstake(uint[] memory tokensId) public nonReentrant {
-        
-        _withdrawRewardToken();// --------1
-        
-        UserInfo storage user = users[msg.sender];
-        uint withdrawalAPs = 0;
-        for(uint i = 0; i < tokensId.length; i++){
-            (address tokenOwner, bool isStaked, uint helixPoints) = helixNFT.getInfoForStaking(tokensId[i]);
-            _requireIsTokenOwner(msg.sender, tokenOwner);
-            require(isStaked, "HelixChefNFT: already unstaked");
-            helixNFT.setIsStaked(tokensId[i], false);
-            withdrawalAPs += helixPoints;
-            removeTokenIdFromUsers(tokensId[i], msg.sender);// --------2
-        }
-        if(withdrawalAPs > 0){
-            user.helixPointAmount -= withdrawalAPs;// --------3
-            totalHelixPoints -= withdrawalAPs;
-        }
-        _updateRewardDebt(msg.sender);// --------4
-        emit UnstakeToken(msg.sender, withdrawalAPs, tokensId);
-    }
-
-    //External functions -----------------------------------------------------
-=======
->>>>>>> 78ed345d
     
     /**
      * @dev To withdraw reward token
@@ -383,24 +285,14 @@
      *      - The current held HelixPoints amount must be sufficient.
      *      - The counted helixPoints amount must be not over limit by level.
      */
-<<<<<<< HEAD
-    function boostHelixNFT(uint tokenId, uint amount) external {
-        (address tokenOwner, bool isStaked, uint helixPoints) = helixNFT.getInfoForStaking(tokenId);
-        _requireIsTokenOwner(msg.sender, tokenOwner);
-        uint _accumulatedAP = helixNFT.getAccumulatedAP(msg.sender);
-        require(amount <= _accumulatedAP, "HelixChefNFT: insufficient balance");
-        uint _remainAP = helixNFT.remainAPToNextLevel(tokenId);
-        uint _amount = Math.min(amount, _remainAP);
-=======
     function boostHelixNFT(uint256 tokenId, uint256 amount) external {
         (address tokenOwner, bool isStaked, uint256 helixPoints) = helixNFT.getInfoForStaking(tokenId);
-        require(tokenOwner == msg.sender, "Not token owner");
+        _requireIsTokenOwner(msg.sender, tokenOwner);
         uint256 _accumulatedAP = helixNFT.getAccumulatedAP(msg.sender);
-        require(amount <= _accumulatedAP, "Insufficient amount of HelixPoints");
+        require(amount <= _accumulatedAP, "HelixChefNFT: insufficient balance");
 
         uint256 _remainAP = helixNFT.remainAPToNextLevel(tokenId);
         uint256 _amount = Math.min(amount, _remainAP);
->>>>>>> 78ed345d
 
         uint[] memory tokensId = new uint[](1);
         tokensId[0] = tokenId;
