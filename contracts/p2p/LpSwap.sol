--- conflicted
+++ resolved
@@ -218,10 +218,6 @@
         Swap storage swap = _getSwap(bid.swapId);
 
         require(msg.sender == swap.seller, "LpSwap: ONLY SELLER CAN ACCEPT BID");
-<<<<<<< HEAD
-        require(bid.isOpen, "LpSwap: BID IS CLOSED");
-=======
->>>>>>> 3cf78835
 
         _accept(swap, msg.sender, bid.bidder, bid.amount);
 
