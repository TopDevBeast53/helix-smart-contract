// SPDX-License-Identifier: MIT
pragma solidity >= 0.8.0;

import "../interfaces/IERC20.sol";
import "../libraries/SafeERC20.sol";
import "../libraries/Percent.sol";
import "@openzeppelin/contracts/security/ReentrancyGuard.sol";
import "@openzeppelin/contracts/security/Pausable.sol";
import "@openzeppelin/contracts/utils/math/Math.sol";

/// Thrown when encountering an address that shouldn't be zero
error ZeroAddress();

/// Thrown when caller is not an owner but should be to make call
error NotAnOwner(address caller);

/// Thrown when two arrays should be equal length
error ArrayLengthMismatch(uint256 lengthA, uint256 lengthB);

/// Thrown when amount attempts to withdraw more than the balance of this contract
error InsufficientBalance(uint256 amount, uint256 balance);

/// Thrown when the owner already exists
error AlreadyAnOwner(address owner);

/// Thrown when the amount being withdrawn is zero
error ZeroAmount();

/// Thrown when the amount being withdrawn exceeds the callers allowed withdrawal amount
error AmountExceedsMaxRemovable(uint256 amount, uint256 maxRemovable);

/**
 * AirDrop user addresses a token balance
 * 
 * Withdrawing tokens occurs over 4 phases:
 *  1: withrawals are limited to 25% of tokens purchased
 *  2: withrawals are limited to 50% of tokens purchased
 *  3: withrawals are limited to 75% of tokens purchased
 *  4: withrawals are unlimited
 */
contract AirDrop is Pausable, ReentrancyGuard {
    using SafeERC20 for IERC20;

    struct User {
        uint256 airdropped;         // total tokens airdropped to the user
        uint256 balance;            // airdropped tokens remaining after withdrawls
    }

    /**
     * Withdraw phase determines `token` withdrawals by users
     *  NoWithdraw:     default on contract creation, withdrawals are prohibited
     *  Withdraw0:      withdraw 0% of airdropped tokens
     *  Withdraw25:     withdraw up to 25% of airdropped tokens
     *  Withdraw50:     withdraw up to 50% of airdropped tokens
     *  Withdraw75:     withdraw up to 75% of airdropped tokens
     *  Withdraw100:    withdraw up to 100% of airdropped tokens
     * 
     * After Withdraw0 is started, subsequent withdraw phases automatically 
     * begin `WITHDRAW_PHASE_DURATION` after the start of the previous withdraw phase
     */
    enum WithdrawPhase {
        NoWithdraw,
        Withdraw0,
        Withdraw25,
        Withdraw50,
        Withdraw75,
        Withdraw100
    }
    
    /// Name of this airdrop contract
    string public name; 
    
    /// Token being airdropped, i.e. HelixToken
    IERC20 public token;

    /// Current withdraw phase, dictates what percentage of tickets may be withdrawn
    WithdrawPhase public withdrawPhase;

    /// Length of withdrawPhase in seconds, 86400 == 1 day
    uint256 public immutable WITHDRAW_PHASE_DURATION; 

    /// Timestamp after which the current withdrawPhase has ended
    uint256 public withdrawPhaseEndTimestamp;

    /// Owners who can airdrop tokens to users
    address[] public owners;

    /// true if address is an owner and false otherwise
    mapping(address => bool) public isOwner;

    /// Relates user addresses to their struct
    mapping(address => User) public users;
    
    /// Relates a withdrawPhase to the percent of airdropped tokens a user may withdraw during that withdrawPhase
    mapping (uint256 => uint256) public withdrawPhasePercent;

    // Emitted when an owner burns amount of tickets
    event Burned(uint256 amount);

    // Emitted when tickets are withdrawn
    event Withdrawn(address indexed user, uint256 amount);

    // Emitted when an existing owner adds a new owner
    event OwnerAdded(address indexed owner, address indexed newOwner);

    // Emitted when the purchase phase is set
    event SetWithdrawPhase(WithdrawPhase withdrawPhase, uint256 startTimestamp, uint256 endTimestamp);

    modifier onlyValidAddress(address _address) {
        if (_address == address(0)) revert ZeroAddress();
        _;
    }

    modifier onlyOwner() {
        if (!isOwner[msg.sender]) revert NotAnOwner(msg.sender);
        _;
    }

    constructor(
        string memory _name, 
        IERC20 _token, 
        uint256 _WITHDRAW_PHASE_DURATION
    ) onlyValidAddress(address(_token)) {
        name = _name;
        token = _token;

        isOwner[msg.sender] = true;
        owners.push(msg.sender);

        WITHDRAW_PHASE_DURATION = _WITHDRAW_PHASE_DURATION;

        withdrawPhasePercent[2] = 25;       // 25%
        withdrawPhasePercent[3] = 50;       // 50%
        withdrawPhasePercent[4] = 75;       // 75%
        withdrawPhasePercent[5] = 100;      // 100%
    }

    /// Called to withdraw _amount of token to caller's address
    function withdraw(uint256 _amount) external whenNotPaused {
        // Want to be in the latest phase
        updateWithdrawPhase();

        _requireValidRemoval(msg.sender, _amount);

        if (!isOwner[msg.sender]) {
            users[msg.sender].balance -= _amount;
        }
        token.safeTransfer(msg.sender, _amount);

        emit Withdrawn(msg.sender, _amount);
    }

    /// Return true if `amount` is removable by address `by`
    function isRemovable(address _by, uint256 _amount) external view returns (bool) {
        _requireValidRemoval(_by, _amount);
        return true;
    }

    /// Called to destroy `amount` of token
    function burn(uint256 _amount) external onlyOwner { 
        _requireValidRemoval(msg.sender, _amount);
        token.burn(address(this), _amount);
        emit Burned(_amount);
    }

    /// Called externally by owner to manually set the _withdrawPhase
    function setWithdrawPhase(WithdrawPhase _withdrawPhase) external onlyOwner {
        _setWithdrawPhase(_withdrawPhase);
    }

    /// Called externally to airdrop multiple _users tokens
    /// each _users[i] receives amounts[i] many tokens for i in range _users.length
    function airdropAdd(address[] calldata _users, uint256[] calldata _amounts) external onlyOwner {
<<<<<<< HEAD
        require(_users.length == _amounts.length, "AirDrop: users and amounts must be same length");
        uint256 length = _users.length;
        for (uint256 i = 0; i < length; i++) {
=======
        if (_users.length != _amounts.length) {
            revert ArrayLengthMismatch(_users.length, _amounts.length);
        }
        for (uint256 i = 0; i < _users.length; i++) {
>>>>>>> 0ce4a09e
            uint256 amount = _amounts[i];
            if (amount > tokenBalance()) revert InsufficientBalance(amount, tokenBalance());

            address user = _users[i];
            users[user].airdropped += amount;
            users[user].balance += amount;
        }
    }

    /// Called externally to reduce a _user's airdrop balance by _amount
    function airdropRemove(address _user, uint256 _amount) external onlyOwner {
        if (users[_user].balance < _amount) {
            users[_user].balance = 0;
        } else {
            users[_user].balance -= _amount;
        }
    }

    /// Return maxAmount removable by address _by
    function maxRemovable(address _by) public view returns (uint256 maxAmount) {
        if (isOwner[_by]) {
            // Owner can withdraw up to the token balance if the contract
            // is in the NoWithdraw state (paused)
            if (withdrawPhase == WithdrawPhase.NoWithdraw) {
                maxAmount = tokenBalance();
            }
        } else {
            // Number of tickets already withdrawn
            uint256 withdrawn = users[_by].airdropped - users[_by].balance;

            // Use the next withdrawPhase if update hasn't been called
            uint256 _withdrawPhase = uint(withdrawPhase);
            if (withdrawPhase != WithdrawPhase.Withdraw100 && block.timestamp >= withdrawPhaseEndTimestamp) {
                _withdrawPhase++;
            }

            // Max number of tokens user can withdraw based on current withdrawPhase, 
            // number of tokens airdropped, and number of tokens already withdrawn
            uint256 phaseMax = Percent.getPercentage(users[_by].airdropped, withdrawPhasePercent[_withdrawPhase]);
            uint256 allowed =  phaseMax - withdrawn;

            // Number of tokens remaining in their balance
            uint256 balance = users[_by].balance;
    
            // Max amount will be the minimum between balance remaining and amount allowed
            maxAmount = Math.min(balance, allowed);
        }
    }

    /// Called by the owner to pause the contract
    function pause() external onlyOwner {
        _pause();
    }

    /// Called by the owner to unpause the contract
    function unpause() external onlyOwner {
        _unpause();
    }

    /// Add a new _owner to the contract, only callable by an existing owner
    function addOwner(address _owner) external onlyOwner onlyValidAddress(_owner) {
        if (isOwner[_owner]) revert AlreadyAnOwner(_owner);
        isOwner[_owner] = true;
        owners.push(_owner);
        emit OwnerAdded(msg.sender, _owner);
    }

    /// Remove an existing _owner from the contract, only callable by an owner
    function removeOwner(address _owner) external onlyOwner onlyValidAddress(_owner) {
        delete isOwner[_owner];

        // array remove by swap
        uint256 length = owners.length;
        for (uint256 i = 0; i < length; i++) {
            if (owners[i] == _owner) {
                owners[i] = owners[owners.length - 1];
                owners.pop();
            }
        }
    }

    /// Return the address array of registered owners
    function getOwners() external view returns (address[] memory) {
        return owners;
    }
    
    /// Called periodically and, if sufficient time has elapsed, update the withdrawPhase
    function updateWithdrawPhase() public {
        if (block.timestamp >= withdrawPhaseEndTimestamp) {
            if (withdrawPhase == WithdrawPhase.Withdraw0) {
                _setWithdrawPhase(WithdrawPhase.Withdraw25);
            }
            else if (withdrawPhase == WithdrawPhase.Withdraw25) {
                _setWithdrawPhase(WithdrawPhase.Withdraw50);
            }
            else if (withdrawPhase == WithdrawPhase.Withdraw50) {
                _setWithdrawPhase(WithdrawPhase.Withdraw75);
            }
            else if (withdrawPhase == WithdrawPhase.Withdraw75) {
                _setWithdrawPhase(WithdrawPhase.Withdraw100);
            }
        }
    }

    /// Return this contract's token balance
    function tokenBalance() public view returns(uint256 balance) {
        balance = token.balanceOf(address(this));
    }

    // Called privately to set the _withdrawPhase
    function _setWithdrawPhase(WithdrawPhase _withdrawPhase) private {
        withdrawPhase = _withdrawPhase;
        withdrawPhaseEndTimestamp = block.timestamp + WITHDRAW_PHASE_DURATION;
        emit SetWithdrawPhase(_withdrawPhase, block.timestamp, withdrawPhaseEndTimestamp);
    }

    // Require that _amount of tokens are removable by address _by
    function _requireValidRemoval(address _by, uint256 _amount) private view {
        if (_amount == 0) revert ZeroAmount();
        if (_amount > tokenBalance()) revert InsufficientBalance(_amount, tokenBalance());
        uint256 _maxRemovable = maxRemovable(_by);
        if (_amount > _maxRemovable) revert AmountExceedsMaxRemovable(_amount, _maxRemovable);
    }
} <|MERGE_RESOLUTION|>--- conflicted
+++ resolved
@@ -171,16 +171,12 @@
     /// Called externally to airdrop multiple _users tokens
     /// each _users[i] receives amounts[i] many tokens for i in range _users.length
     function airdropAdd(address[] calldata _users, uint256[] calldata _amounts) external onlyOwner {
-<<<<<<< HEAD
-        require(_users.length == _amounts.length, "AirDrop: users and amounts must be same length");
         uint256 length = _users.length;
+        if (length != _amounts.length) {
+            revert ArrayLengthMismatch(length, _amounts.length);
+        }
         for (uint256 i = 0; i < length; i++) {
-=======
-        if (_users.length != _amounts.length) {
-            revert ArrayLengthMismatch(_users.length, _amounts.length);
-        }
-        for (uint256 i = 0; i < _users.length; i++) {
->>>>>>> 0ce4a09e
+
             uint256 amount = _amounts[i];
             if (amount > tokenBalance()) revert InsufficientBalance(amount, tokenBalance());
 
