--- conflicted
+++ resolved
@@ -21,13 +21,8 @@
 {
     using EnumerableSetUpgradeable for EnumerableSetUpgradeable.AddressSet;
 
-<<<<<<< HEAD
-    /// Per-block rate at which new helix tokens are minted as referrer rewards
-    uint256 public constant MINT_RATE = 468;
-=======
-    /// HelixToken tokens created per block.
+    /// Per-block rate at which new helix tokens are minted for referrer rewards
     uint256 public HelixTokenPerBlock;
->>>>>>> 300cda5d
 
     /// Token distributed as rewards to referrers
     IHelixToken public helixToken;
@@ -112,7 +107,6 @@
         HelixTokenPerBlock = _HelixTokenPerBlock;
     }
 
-<<<<<<< HEAD
     /// Accrue rewards to _user referrer for staking
     function recordStakingRewardWithdrawal(address _user, uint256 _amount) external onlyRecorder {
         _accrueReward(_user, _amount, stakingRefRee);
@@ -121,21 +115,6 @@
     /// Accrue rewards to _user referrer for swaps
     function recordSwapReward(address _user, uint256 _amount) external onlyRecorder {
         _accrueReward(_user, _amount, swapRefFee);
-=======
-    function recordStakingRewardWithdrawal(address user, uint256 amount) 
-        external 
-        onlyRecorder 
-        isNotZeroAddress(user)
-    {
-        _update();
-
-        uint256 stakingRefReward = ((amount * stakingRefFee) / 1000);
-        uint256 reward = stakingRefReward * accHelixTokenPerShare / (1e12);
-        balance[ref[user]] += reward;
-        totalAmount += stakingRefReward;
-
-        emit ReferralReward(user, ref[user], reward);
->>>>>>> 300cda5d
     }
 
     // Accrue rewards to _user referrer based on _amount and _rate
@@ -143,18 +122,10 @@
         private
         isNotZeroAddress(_user)
     {
-<<<<<<< HEAD
-        uint256 reward = Percent.getPercentage(_amount, _rate);
-        balance[ref[user]] += reward;
-        totalBalance += reward;
         _update();
 
-        emit ReferralReward(user, ref[user], reward);
-=======
-        _update();
-
-        uint256 swapRefReward = ((amount * swapRefFee) / 1000);
-        uint256 reward = swapRefReward * accHelixTokenPerShare / (1e12);
+        uint256 rewardPercent = Percent.getPercentage(_amount, _rate);
+        uint256 reward = rewardPercent * accHelixTokenPerShare / (1e12);
         balance[ref[user]] += reward;
         totalAmount += swapRefReward;
 
@@ -164,7 +135,6 @@
     function setHelixTokenPerBlock(uint256 _HelixTokenPerBlock) external onlyOwner {
         HelixTokenPerBlock = _HelixTokenPerBlock;
         emit HelixTokenPerBlockSet(_HelixTokenPerBlock);
->>>>>>> 300cda5d
     }
 
     function setFees(uint256 _stakingRefFee, uint256 _swapRefFee) external onlyOwner {
