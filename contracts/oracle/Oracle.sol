// SPDX-License-Identifier: MIT
pragma solidity >=0.8.0;

import "@uniswap/v2-core/contracts/interfaces/IUniswapV2Pair.sol";
import "@uniswap/v2-periphery/contracts/libraries/UniswapV2OracleLibrary.sol";
import "@uniswap/lib/contracts/libraries/FixedPoint.sol";

import "../libraries/HelixLibrary.sol";

// fixed window oracle that recomputes the average price for the entire period once every period
// note that the price average is only guaranteed to be over at least 1 period, but may be over a longer period
contract Oracle {
    using FixedPoint for FixedPoint.uq112x112;
    using FixedPoint for FixedPoint.uq144x112;

    uint256 public constant PERIOD = 24 hours;

    IUniswapV2Pair immutable pair;
    address public immutable token0;
    address public immutable token1;

    uint256 public price0CumulativeLast;
    uint256 public price1CumulativeLast;
    uint32 public blockTimestampLast;
    FixedPoint.uq112x112 public price0Average;
    FixedPoint.uq112x112 public price1Average;

    event Updated(
        uint256 price0,
        uint256 price1,
        uint112 reserve0,
        uint112 reserve1
    );

    constructor(address factory, address tokenA, address tokenB) {
        IUniswapV2Pair _pair = IUniswapV2Pair(HelixLibrary.pairFor(factory, tokenA, tokenB));
        pair = _pair;
        token0 = _pair.token0();
        token1 = _pair.token1();
        price0CumulativeLast = _pair.price0CumulativeLast(); // fetch the current accumulated price value (1 / 0)
        price1CumulativeLast = _pair.price1CumulativeLast(); // fetch the current accumulated price value (0 / 1)
   }

    function update() external {
        (uint112 reserve0, uint112 reserve1, ) = pair.getReserves();
<<<<<<< HEAD
        require(reserve0 != 0 && reserve1 != 0, 'Oracle: no reserves in pair'); // ensure that there's liquidity in the pair
=======
        require(reserve0 != 0 && reserve1 != 0, "Oracle: NO RESERVES IN PAIR"); // ensure that there's liquidity in the pair
>>>>>>> 78ed345d
 
        (uint256 price0Cumulative, uint256 price1Cumulative, uint32 blockTimestamp) =
            UniswapV2OracleLibrary.currentCumulativePrices(address(pair));
        uint32 timeElapsed = blockTimestamp - blockTimestampLast; // overflow is desired

        // ensure that at least one full period has passed since the last update
        if (timeElapsed >= PERIOD) {
            // overflow is desired, casting never truncates
            // cumulative price is in (uq112x112 price * seconds) units so we simply wrap it after division by time elapsed
            price0Average = FixedPoint.uq112x112(uint224((price0Cumulative - price0CumulativeLast) / timeElapsed));
            price1Average = FixedPoint.uq112x112(uint224((price1Cumulative - price1CumulativeLast) / timeElapsed));

            price0CumulativeLast = price0Cumulative;
            price1CumulativeLast = price1Cumulative;
            blockTimestampLast = blockTimestamp;
        }

        emit Updated(
            price0Cumulative,
            price1Cumulative,
            reserve0,
            reserve1
        );
    }

    // note this will always return 0 before update has been called successfully for the first time.
    function consult(address token, uint256 amountIn) external view returns (uint256 amountOut) {
        if (token == token0) {
            amountOut = price0Average.mul(amountIn).decode144();
        } else {
<<<<<<< HEAD
            require(token == token1, 'Oracle: invalid token');
=======
            require(token == token1, "Oracle: INVALID_TOKEN");
>>>>>>> 78ed345d
            amountOut = price1Average.mul(amountIn).decode144();
        }
    }
}<|MERGE_RESOLUTION|>--- conflicted
+++ resolved
@@ -43,11 +43,7 @@
 
     function update() external {
         (uint112 reserve0, uint112 reserve1, ) = pair.getReserves();
-<<<<<<< HEAD
-        require(reserve0 != 0 && reserve1 != 0, 'Oracle: no reserves in pair'); // ensure that there's liquidity in the pair
-=======
-        require(reserve0 != 0 && reserve1 != 0, "Oracle: NO RESERVES IN PAIR"); // ensure that there's liquidity in the pair
->>>>>>> 78ed345d
+        require(reserve0 != 0 && reserve1 != 0, "Oracle: no reserves in pair"); // ensure that there's liquidity in the pair
  
         (uint256 price0Cumulative, uint256 price1Cumulative, uint32 blockTimestamp) =
             UniswapV2OracleLibrary.currentCumulativePrices(address(pair));
@@ -78,11 +74,7 @@
         if (token == token0) {
             amountOut = price0Average.mul(amountIn).decode144();
         } else {
-<<<<<<< HEAD
-            require(token == token1, 'Oracle: invalid token');
-=======
-            require(token == token1, "Oracle: INVALID_TOKEN");
->>>>>>> 78ed345d
+            require(token == token1, "Oracle: invalid token");
             amountOut = price1Average.mul(amountIn).decode144();
         }
     }
