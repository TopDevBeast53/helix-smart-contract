// SPDX-License-Identifier: MIT
pragma solidity >=0.8.0;

import "../interfaces/IOracleFactory.sol";
import "../interfaces/IOracle.sol";
import "./Oracle.sol";

// Used for constructing, updating, and consulting Oracle contracts
contract OracleFactory is IOracleFactory {
    address public immutable factory;

    mapping(address => mapping(address => address)) public oracles;

    constructor(address _factory) {
        factory = _factory;
    }

    event Create(
        address indexed tokenIn, 
        address indexed tokenOut, 
        address oracle
    );
    event Update(
        address indexed tokenIn, 
        address indexed tokenOut, 
        uint32 blockTimestamp
    );

    /*
     * @dev Create a new oracle for `token0` and `token1`.
     */
    function create(address token0, address token1) external {
<<<<<<< HEAD
        require(oracles[token0][token1] == address(0), 'OracleFactory: oracle was already created');
        require(msg.sender == factory, 'OracleFactory: caller is not factory');
=======
        require(oracles[token0][token1] == address(0), "OracleFactory: ORACLE HAS ALREADY BEEN CREATED");
        require(msg.sender == factory, "OracleFactory: CALLER IS NOT FACTORY");
>>>>>>> 78ed345d

        Oracle oracle = new Oracle(factory, token0, token1);
        oracles[token0][token1] = address(oracle);
        oracles[token1][token0] = address(oracle);

        emit Create(token0, token1, address(oracle));
    }

    /*
     * @dev Update current prices of `token0` and `token1`.
     */
    function update(address token0, address token1) public {
<<<<<<< HEAD
        require(oracles[token0][token1] != address(0), 'OracleFactory: oracle has not been created');
=======
        require(oracles[token0][token1] != address(0), "OracleFactory: ORACLE HAS NOT BEEN CREATED");
>>>>>>> 78ed345d

        IOracle oracle = IOracle(oracles[token0][token1]);
        if (canUpdate(oracle)) {
            oracle.update();
            emit Update(token0, token1, getBlockTimestamp());
        }
    }
   
    /*
     * @dev Consult to get the `amountOut` of `tokenOut` equivalent in value to `amountIn` of `tokenIn`.
     *      Note this will always return 0 before update has been called successfully for the first time.
     */
    function consult(address tokenIn, uint256 amountIn, address tokenOut) external view returns (uint256 amountOut) {
        if (oracles[tokenIn][tokenOut] != address(0)) {
            IOracle oracle = IOracle(oracles[tokenIn][tokenOut]);
            amountOut = oracle.consult(tokenIn, amountIn);
        } else {
            amountOut = amountIn;
        }
    } 

    // convenience function that returns the address of the oracle for `token0` and `token1`
    function getOracle(address token0, address token1) external view returns (address oracle) {
        oracle = oracles[token0][token1];
    }

    // helper function that returns the current block timestamp within the range of uint32, i.e. [0, 2**32 - 1]
    function getBlockTimestamp() internal view returns (uint32) {
        return uint32(block.timestamp % 2 ** 32);
    }

    // helper function that returns whether enough time has passed to update the oracle
    function canUpdate(IOracle oracle) internal view returns (bool) {
        uint32 blockTimestamp = getBlockTimestamp();
        uint32 timeElapsed = blockTimestamp - oracle.blockTimestampLast();
        return timeElapsed >= oracle.PERIOD();
    }
}<|MERGE_RESOLUTION|>--- conflicted
+++ resolved
@@ -30,13 +30,8 @@
      * @dev Create a new oracle for `token0` and `token1`.
      */
     function create(address token0, address token1) external {
-<<<<<<< HEAD
-        require(oracles[token0][token1] == address(0), 'OracleFactory: oracle was already created');
-        require(msg.sender == factory, 'OracleFactory: caller is not factory');
-=======
-        require(oracles[token0][token1] == address(0), "OracleFactory: ORACLE HAS ALREADY BEEN CREATED");
-        require(msg.sender == factory, "OracleFactory: CALLER IS NOT FACTORY");
->>>>>>> 78ed345d
+        require(oracles[token0][token1] == address(0), "OracleFactory: oracle was already created");
+        require(msg.sender == factory, "OracleFactory: caller is not factory");
 
         Oracle oracle = new Oracle(factory, token0, token1);
         oracles[token0][token1] = address(oracle);
@@ -49,11 +44,7 @@
      * @dev Update current prices of `token0` and `token1`.
      */
     function update(address token0, address token1) public {
-<<<<<<< HEAD
-        require(oracles[token0][token1] != address(0), 'OracleFactory: oracle has not been created');
-=======
-        require(oracles[token0][token1] != address(0), "OracleFactory: ORACLE HAS NOT BEEN CREATED");
->>>>>>> 78ed345d
+        require(oracles[token0][token1] != address(0), "OracleFactory: oracle has not been created");
 
         IOracle oracle = IOracle(oracles[token0][token1]);
         if (canUpdate(oracle)) {
