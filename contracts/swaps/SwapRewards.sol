--- conflicted
+++ resolved
@@ -67,13 +67,8 @@
     /**
      * @dev Accrue HELIX/AP to the swap caller and accrue HELIX to the swap caller's referrer
      */
-<<<<<<< HEAD
-    function swap(address account, address tokenIn, address tokenOut, uint amountIn) external {
+    function swap(address account, address tokenIn, address tokenOut, uint256 amountIn) external {
         require (msg.sender == router, "SwapFee: not router");
-=======
-    function swap(address account, address tokenIn, address tokenOut, uint256 amountIn) external {
-        require (msg.sender == router, "SwapFee: CALLER IS NOT THE ROUTER");
->>>>>>> 78ed345d
 
         // Accrue HELIX/AP to the swap caller
         (uint256 helixAmount, uint256 apAmount) = splitReward(amountIn);
@@ -162,13 +157,8 @@
 
     // Note that all percentages in this contract are out of 1000,
     // so percentage == 1 -> 0.1% and 1000 -> 100%
-<<<<<<< HEAD
-    modifier validPercentage(uint percentage) {
+    modifier validPercentage(uint256 percentage) {
         require(percentage <= 1000, "SwapFee: invalid percentage");
-=======
-    modifier validPercentage(uint256 percentage) {
-        require(percentage <= 1000, "SwapFee: Invalid percentage");
->>>>>>> 78ed345d
         _;
     }
 
