--- conflicted
+++ resolved
@@ -26,16 +26,7 @@
     /// Percent earned on swaps in HELIX
     uint256 public rewardPercent;
 
-<<<<<<< HEAD
-    // Percents earned on rewards after split.
-    // 1 -> 1%, 10 -> 10%, 100 -> 100%
-    uint256 public helixRewardPercent;
-    uint256 public apRewardPercent;
-
-    event AccrueHelix(address indexed account, uint256 helix);
-=======
     // Emitted when a swap is performed
->>>>>>> c2644ad0
     event Swap(
         address user,
         address indexed tokenIn, 
@@ -62,36 +53,12 @@
         rewardPercent = _rewardPercent;
     }
 
-<<<<<<< HEAD
-    /**
-     * @dev Accrue HELIX/AP to the swap caller and accrue HELIX to the swap caller's referrer
-     */
-    function swap(address account, address tokenIn, address tokenOut, uint256 amountIn) external {
-        require (msg.sender == router, "SwapFee: not router");
-
-        // Accrue HELIX/AP to the swap caller
-        // TODO : apAmount should be removed
-        (uint256 helixAmount, uint256 apAmount) = splitReward(amountIn);
-        accrueHelix(account, tokenOut, helixAmount);
-
-        // Accrue HELIX to the swap caller referrer.
-        refReg.recordSwapReward(account, getAmountOut(tokenOut, amountIn, address(helixToken)));
-
-        emit Swap(
-            account,
-            tokenIn,
-            tokenOut,
-            amountIn
-        );
-    }
-=======
     /// Accrue HELIX proportional to _amountIn of _tokenIn to the _user performing a swap
     function swap(address _user, address _tokenIn, uint256 _amountIn) 
         external 
         whenNotPaused
     {
         require(msg.sender == router, "SwapFee: not router");
->>>>>>> c2644ad0
 
         uint256 helixOut = oracleFactory.consult(_tokenIn, _amountIn, address(helixToken));
         helixOut = Percent.getPercentage(helixOut, rewardPercent);
@@ -99,17 +66,6 @@
         if (helixOut > 0) {
             helixToken.mint(_user, helixOut);
 
-<<<<<<< HEAD
-    /**
-     * @dev Gets the amount of `tokenOut` equivalent in value to `amountIn` many `tokenIn`.
-     */
-    function getAmountOut(address tokenIn, uint256 amountIn, address tokenOut) public view returns (uint256 amountOut) {
-        amountOut = IOracleFactory(oracleFactory).consult(tokenIn, amountIn, tokenOut);
-    }
-
-    function setRouter(address _router) external onlyOwner onlyValidAddress(_router) {
-        router = _router;
-=======
             // Accrue HELIX to the swap caller referrer
             refReg.recordSwapReward(_user, helixOut);
         }
@@ -124,7 +80,6 @@
         onlyValidAddress(address(_helixToken)) 
     {
         helixToken = _helixToken;
->>>>>>> c2644ad0
     }
 
     /// Called by the owner to set the _oracleFactory
