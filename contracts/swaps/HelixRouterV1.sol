--- conflicted
+++ resolved
@@ -16,13 +16,8 @@
     address public immutable _WETH;
     address public swapRewards;
 
-<<<<<<< HEAD
-    modifier onlyValidDeadline(uint deadline) {
-        require(deadline >= block.timestamp, 'Router: invalid deadline');
-=======
-    modifier ensure(uint256 deadline) {
-        require(deadline >= block.timestamp, "HelixRouterV1: EXPIRED");
->>>>>>> 78ed345d
+    modifier onlyValidDeadline(uint256 deadline) {
+        require(deadline >= block.timestamp, "Router: invalid deadline");
         _;
     }
 
@@ -66,20 +61,12 @@
         } else {
             uint256 amountBOptimal = HelixLibrary.quote(amountADesired, reserveA, reserveB);
             if (amountBOptimal <= amountBDesired) {
-<<<<<<< HEAD
                 _requireGEQ(amountBOptimal, amountBMin);
-=======
-                require(amountBOptimal >= amountBMin, "HelixRouterV1: INSUFFICIENT_B_AMOUNT");
->>>>>>> 78ed345d
                 (amountA, amountB) = (amountADesired, amountBOptimal);
             } else {
                 uint256 amountAOptimal = HelixLibrary.quote(amountBDesired, reserveB, reserveA);
                 assert(amountAOptimal <= amountADesired);
-<<<<<<< HEAD
                 _requireGEQ(amountAOptimal, amountAMin);
-=======
-                require(amountAOptimal >= amountAMin, "HelixRouterV1: INSUFFICIENT_A_AMOUNT");
->>>>>>> 78ed345d
                 (amountA, amountB) = (amountAOptimal, amountBDesired);
             }
         }
@@ -93,13 +80,8 @@
         uint256 amountAMin,
         uint256 amountBMin,
         address to,
-<<<<<<< HEAD
-        uint deadline
-    ) external virtual override onlyValidDeadline(deadline) returns (uint amountA, uint amountB, uint liquidity) {
-=======
-        uint256 deadline
-    ) external virtual override ensure(deadline) returns (uint256 amountA, uint256 amountB, uint256 liquidity) {
->>>>>>> 78ed345d
+        uint256 deadline
+    ) external virtual override onlyValidDeadline(deadline) returns (uint256 amountA, uint256 amountB, uint256 liquidity) {
         (amountA, amountB) = _addLiquidity(tokenA, tokenB, amountADesired, amountBDesired, amountAMin, amountBMin);
         address pair = HelixLibrary.pairFor(_factory, tokenA, tokenB);
         TransferHelper.safeTransferFrom(tokenA, msg.sender, pair, amountA);
@@ -112,13 +94,8 @@
         uint256 amountTokenMin,
         uint256 amountETHMin,
         address to,
-<<<<<<< HEAD
-        uint deadline
-    ) external virtual override payable onlyValidDeadline(deadline) returns (uint amountToken, uint amountETH, uint liquidity) {
-=======
-        uint256 deadline
-    ) external virtual override payable ensure(deadline) returns (uint256 amountToken, uint256 amountETH, uint256 liquidity) {
->>>>>>> 78ed345d
+        uint256 deadline
+    ) external virtual override payable onlyValidDeadline(deadline) returns (uint256 amountToken, uint256 amountETH, uint256 liquidity) {
         (amountToken, amountETH) = _addLiquidity(
             token,
             _WETH,
@@ -144,25 +121,15 @@
         uint256 amountAMin,
         uint256 amountBMin,
         address to,
-<<<<<<< HEAD
-        uint deadline
-    ) public virtual override onlyValidDeadline(deadline) returns (uint amountA, uint amountB) {
-=======
-        uint256 deadline
-    ) public virtual override ensure(deadline) returns (uint256 amountA, uint256 amountB) {
->>>>>>> 78ed345d
+        uint256 deadline
+    ) public virtual override onlyValidDeadline(deadline) returns (uint256 amountA, uint256 amountB) {
         address pair = HelixLibrary.pairFor(_factory, tokenA, tokenB);
         HelixPair(pair).transferFrom(msg.sender, pair, liquidity); // send liquidity to pair
         (uint256 amount0, uint256 amount1) = HelixPair(pair).burn(to);
         (address token0,) = HelixLibrary.sortTokens(tokenA, tokenB);
         (amountA, amountB) = tokenA == token0 ? (amount0, amount1) : (amount1, amount0);
-<<<<<<< HEAD
         _requireGEQ(amountA, amountAMin);
         _requireGEQ(amountB, amountBMin);
-=======
-        require(amountA >= amountAMin, "HelixRouterV1: INSUFFICIENT_A_AMOUNT");
-        require(amountB >= amountBMin, "HelixRouterV1: INSUFFICIENT_B_AMOUNT");
->>>>>>> 78ed345d
     }
     function removeLiquidityETH(
         address token,
@@ -170,13 +137,8 @@
         uint256 amountTokenMin,
         uint256 amountETHMin,
         address to,
-<<<<<<< HEAD
-        uint deadline
-    ) public virtual override onlyValidDeadline(deadline) returns (uint amountToken, uint amountETH) {
-=======
-        uint256 deadline
-    ) public virtual override ensure(deadline) returns (uint256 amountToken, uint256 amountETH) {
->>>>>>> 78ed345d
+        uint256 deadline
+    ) public virtual override onlyValidDeadline(deadline) returns (uint256 amountToken, uint256 amountETH) {
         (amountToken, amountETH) = removeLiquidity(
             token,
             _WETH,
@@ -227,13 +189,8 @@
         uint256 amountTokenMin,
         uint256 amountETHMin,
         address to,
-<<<<<<< HEAD
-        uint deadline
-    ) public virtual override onlyValidDeadline(deadline) returns (uint amountETH) {
-=======
-        uint256 deadline
-    ) public virtual override ensure(deadline) returns (uint256 amountETH) {
->>>>>>> 78ed345d
+        uint256 deadline
+    ) public virtual override onlyValidDeadline(deadline) returns (uint256 amountETH) {
         (, amountETH) = removeLiquidity(
             token,
             _WETH,
@@ -288,17 +245,10 @@
         uint256 amountOutMin,
         address[] calldata path,
         address to,
-<<<<<<< HEAD
-        uint deadline
+        uint256 deadline
     ) external virtual override onlyValidDeadline(deadline) returns (uint[] memory amounts) {
         amounts = HelixLibrary.getAmountsOut(_factory, amountIn, path);
         _requireGEQ(amounts[amounts.length - 1], amountOutMin);
-=======
-        uint256 deadline
-    ) external virtual override ensure(deadline) returns (uint[] memory amounts) {
-        amounts = HelixLibrary.getAmountsOut(_factory, amountIn, path);
-        require(amounts[amounts.length - 1] >= amountOutMin, "HelixRouterV1: INSUFFICIENT_OUTPUT_AMOUNT");
->>>>>>> 78ed345d
         TransferHelper.safeTransferFrom(
             path[0], msg.sender, HelixLibrary.pairFor(_factory, path[0], path[1]), amounts[0]
         );
@@ -309,17 +259,10 @@
         uint256 amountInMax,
         address[] calldata path,
         address to,
-<<<<<<< HEAD
-        uint deadline
+        uint256 deadline
     ) external virtual override onlyValidDeadline(deadline) returns (uint[] memory amounts) {
         amounts = HelixLibrary.getAmountsIn(_factory, amountOut, path);
         _requireLEQ(amounts[0], amountInMax);
-=======
-        uint256 deadline
-    ) external virtual override ensure(deadline) returns (uint[] memory amounts) {
-        amounts = HelixLibrary.getAmountsIn(_factory, amountOut, path);
-        require(amounts[0] <= amountInMax, "HelixRouterV1: EXCESSIVE_INPUT_AMOUNT");
->>>>>>> 78ed345d
         TransferHelper.safeTransferFrom(
             path[0], msg.sender, HelixLibrary.pairFor(_factory, path[0], path[1]), amounts[0]
         );
@@ -333,15 +276,9 @@
         onlyValidDeadline(deadline)
         returns (uint[] memory amounts)
     {
-<<<<<<< HEAD
         _requireValidPath(path[0]);
         amounts = HelixLibrary.getAmountsOut(_factory, msg.value, path);
         _requireGEQ(amounts[amounts.length - 1], amountOutMin);
-=======
-        require(path[0] == _WETH, "HelixRouterV1: INVALID_PATH");
-        amounts = HelixLibrary.getAmountsOut(_factory, msg.value, path);
-        require(amounts[amounts.length - 1] >= amountOutMin, "HelixRouterV1: INSUFFICIENT_OUTPUT_AMOUNT");
->>>>>>> 78ed345d
         IWETH(_WETH).deposit{value: amounts[0]}();
         assert(IWETH(_WETH).transfer(HelixLibrary.pairFor(_factory, path[0], path[1]), amounts[0]));
         _swap(amounts, path, to);
@@ -353,15 +290,9 @@
         onlyValidDeadline(deadline)
         returns (uint[] memory amounts)
     {
-<<<<<<< HEAD
         _requireValidPath(path[path.length - 1]);
         amounts = HelixLibrary.getAmountsIn(_factory, amountOut, path);
         _requireLEQ(amounts[0], amountInMax);
-=======
-        require(path[path.length - 1] == _WETH, "HelixRouterV1: INVALID_PATH");
-        amounts = HelixLibrary.getAmountsIn(_factory, amountOut, path);
-        require(amounts[0] <= amountInMax, "HelixRouterV1: EXCESSIVE_INPUT_AMOUNT");
->>>>>>> 78ed345d
         TransferHelper.safeTransferFrom(
             path[0], msg.sender, HelixLibrary.pairFor(_factory, path[0], path[1]), amounts[0]
         );
@@ -376,15 +307,9 @@
         onlyValidDeadline(deadline)
         returns (uint[] memory amounts)
     {
-<<<<<<< HEAD
         _requireValidPath(path[path.length - 1]); 
         amounts = HelixLibrary.getAmountsOut(_factory, amountIn, path);
         _requireGEQ(amounts[amounts.length - 1], amountOutMin);
-=======
-        require(path[path.length - 1] == _WETH, "HelixRouterV1: INVALID_PATH");
-        amounts = HelixLibrary.getAmountsOut(_factory, amountIn, path);
-        require(amounts[amounts.length - 1] >= amountOutMin, "HelixRouterV1: INSUFFICIENT_OUTPUT_AMOUNT");
->>>>>>> 78ed345d
         TransferHelper.safeTransferFrom(
             path[0], msg.sender, HelixLibrary.pairFor(_factory, path[0], path[1]), amounts[0]
         );
@@ -400,15 +325,9 @@
         onlyValidDeadline(deadline)
         returns (uint[] memory amounts)
     {
-<<<<<<< HEAD
         _requireValidPath(path[0]);
         amounts = HelixLibrary.getAmountsIn(_factory, amountOut, path);
         _requireLEQ(amounts[0], msg.value);
-=======
-        require(path[0] == _WETH, "HelixRouterV1: INVALID_PATH");
-        amounts = HelixLibrary.getAmountsIn(_factory, amountOut, path);
-        require(amounts[0] <= msg.value, "HelixRouterV1: EXCESSIVE_INPUT_AMOUNT");
->>>>>>> 78ed345d
         IWETH(_WETH).deposit{value: amounts[0]}();
         assert(IWETH(_WETH).transfer(HelixLibrary.pairFor(_factory, path[0], path[1]), amounts[0]));
         _swap(amounts, path, to);
@@ -446,26 +365,14 @@
         uint256 amountOutMin,
         address[] calldata path,
         address to,
-<<<<<<< HEAD
-        uint deadline
+        uint256 deadline
     ) external virtual override onlyValidDeadline(deadline) {
-=======
-        uint256 deadline
-    ) external virtual override ensure(deadline) {
->>>>>>> 78ed345d
         TransferHelper.safeTransferFrom(
             path[0], msg.sender, HelixLibrary.pairFor(_factory, path[0], path[1]), amountIn
         );
         uint256 balanceBefore = IERC20(path[path.length - 1]).balanceOf(to);
         _swapSupportingFeeOnTransferTokens(path, to);
-<<<<<<< HEAD
         _requireGEQ(IERC20(path[path.length - 1]).balanceOf(to) - balanceBefore, amountOutMin);
-=======
-        require(
-            IERC20(path[path.length - 1]).balanceOf(to) - balanceBefore >= amountOutMin,
-            "HelixRouterV1: INSUFFICIENT_OUTPUT_AMOUNT"
-        );
->>>>>>> 78ed345d
     }
     function swapExactETHForTokensSupportingFeeOnTransferTokens(
         uint256 amountOutMin,
@@ -479,25 +386,13 @@
         payable
         onlyValidDeadline(deadline)
     {
-<<<<<<< HEAD
         _requireValidPath(path[0]);
-        uint amountIn = msg.value;
-=======
-        require(path[0] == _WETH, "HelixRouterV1: INVALID_PATH");
         uint256 amountIn = msg.value;
->>>>>>> 78ed345d
         IWETH(_WETH).deposit{value: amountIn}();
         assert(IWETH(_WETH).transfer(HelixLibrary.pairFor(_factory, path[0], path[1]), amountIn));
         uint256 balanceBefore = IERC20(path[path.length - 1]).balanceOf(to);
         _swapSupportingFeeOnTransferTokens(path, to);
-<<<<<<< HEAD
         _requireGEQ(IERC20(path[path.length - 1]).balanceOf(to) - balanceBefore, amountOutMin);
-=======
-        require(
-            IERC20(path[path.length - 1]).balanceOf(to) - balanceBefore >= amountOutMin,
-            "HelixRouterV1: INSUFFICIENT_OUTPUT_AMOUNT"
-        );
->>>>>>> 78ed345d
     }
     function swapExactTokensForETHSupportingFeeOnTransferTokens(
         uint256 amountIn,
@@ -511,22 +406,13 @@
         override
         onlyValidDeadline(deadline)
     {
-<<<<<<< HEAD
         _requireValidPath(path[path.length - 1]);
-=======
-        require(path[path.length - 1] == _WETH, "HelixRouterV1: INVALID_PATH");
->>>>>>> 78ed345d
         TransferHelper.safeTransferFrom(
             path[0], msg.sender, HelixLibrary.pairFor(_factory, path[0], path[1]), amountIn
         );
         _swapSupportingFeeOnTransferTokens(path, address(this));
-<<<<<<< HEAD
-        uint amountOut = IERC20(_WETH).balanceOf(address(this));
+        uint256 amountOut = IERC20(_WETH).balanceOf(address(this));
         _requireGEQ(amountOut, amountOutMin);
-=======
-        uint256 amountOut = IERC20(_WETH).balanceOf(address(this));
-        require(amountOut >= amountOutMin, "HelixRouterV1: INSUFFICIENT_OUTPUT_AMOUNT");
->>>>>>> 78ed345d
         IWETH(_WETH).withdraw(amountOut);
         TransferHelper.safeTransferETH(to, amountOut);
     }
@@ -596,14 +482,14 @@
 
     // require amount to be greater than or equal to min
     function _requireGEQ(uint256 amount, uint256 min) private pure {
-        require(amount >= min, 'Router: insufficient amount');
+        require(amount >= min, "Router: insufficient amount");
     }
 
     function _requireLEQ(uint256 amount, uint256 max) private pure {
-        require(amount <= max, 'Router: excessive amount');
+        require(amount <= max, "Router: excessive amount");
     }
 
     function _requireValidPath(address path) private view {
-        require(path == _WETH, 'Router: invalid path');
+        require(path == _WETH, "Router: invalid path");
     }
 }