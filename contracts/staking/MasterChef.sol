// SPDX-License-Identifier: MIT
pragma solidity >=0.8.0;

import "../tokens/HelixToken.sol";
import "../interfaces/IMasterChef.sol";
import "../interfaces/IMigratorChef.sol";
import "../interfaces/IReferralRegister.sol";
import "@openzeppelin/contracts/token/ERC20/IERC20.sol";
import "@openzeppelin/contracts/access/Ownable.sol";
import "@uniswap/lib/contracts/libraries/TransferHelper.sol";

// MasterChef is the master of HelixToken. He can make HelixToken and he is a fair guy.
//
// Note that it's ownable and the owner wields tremendous power. The ownership
// will be transferred to a governance smart contract once HelixToken is sufficiently
// distributed and the community can show to govern itself.
//
// Have fun reading it. Hopefully it's bug-free. God bless.
contract MasterChef is Ownable, IMasterChef {
    // using SafeBEP20 for IBEP20;

    // Info of each user.
    struct UserInfo {
        uint256 amount; // How many LP tokens the user has provided.
        uint256 rewardDebt; // Reward debt. See explanation below.
        //
        // We do some fancy math here. Basically, any point in time, the amount of HelixTokens
        // entitled to a user but is pending to be distributed is:
        //
        //   pending reward = (user.amount * pool.accHelixTokenPerShare) - user.rewardDebt
        //
        // Whenever a user deposits or withdraws LP tokens to a pool. Here's what happens:
        //   1. The pool's `accHelixTokenPerShare` (and `lastRewardBlock`) gets updated.
        //   2. User receives the pending reward sent to his/her address.
        //   3. User's `amount` gets updated.
        //   4. User's `rewardDebt` gets updated.
    }
    // Info of each pool.
    struct PoolInfo {
        IERC20 lpToken; // Address of LP token contract.
        uint256 allocPoint; // How many allocation points assigned to this pool. HelixTokens to distribute per block.
        uint256 lastRewardBlock; // Last block number that HelixTokens distribution occurs.
        uint256 accHelixTokenPerShare; // Accumulated HelixTokens per share, times 1e12. See below.
    }

    // Used by bucket deposits and withdrawals to enable a caller to deposit lpTokens
    // and accrue yield into distinct, uniquely indentified "buckets" such that each
    // bucket can be interacted with individually and without affecting deposits and 
    // yields in other buckets
    struct BucketInfo {
        uint256 amount;             // How many LP tokens have been deposited into the bucket
        uint256 rewardDebt;         // Reward debt. See explanation in UserInfo
        uint256 yield;              // Accrued but unwithdrawn yield
    }
     
    // The HelixToken TOKEN!
    HelixToken public helixToken;
    //Pools, Farms, Dev, Refs percent decimals
    uint256 public percentDec = 1000000;
    //Pools and Farms percent from token per block
    uint256 public stakingPercent;
    //Developers percent from token per block
    uint256 public devPercent;
    // Dev address.
    address public devaddr;
    // Last block then develeper withdraw dev and ref fee
    uint256 public lastBlockDevWithdraw;
    // HelixToken tokens created per block.
    uint256 public HelixTokenPerBlock;
    // Bonus muliplier for early HelixToken makers.
    uint256 public BONUS_MULTIPLIER = 1;
    // The migrator contract. It has a lot of power. Can only be set through governance (owner).
    IMigratorChef public migrator;
    // Referral Register contract
    IReferralRegister public refRegister;
    // Info of each pool.
    PoolInfo[] public poolInfo;
    // Info of each user that stakes LP tokens.
    mapping(uint256 => mapping(address => UserInfo)) public userInfo;
    // Total allocation poitns. Must be the sum of all allocation points in all pools.
    uint256 public totalAllocPoint = 0;
    // The block number when HelixToken mining starts.
    uint256 public startBlock;
    // Deposited amount HelixToken in MasterChef
    uint256 public depositedHelix;

    // Maps poolId => depositorAddress => bucketId => BucketInfo
    // where the depositor is depositing funds into a uniquely identified deposit "bucket"
    // and where those funds are only accessible by the depositor
    // Used by the bucket deposit and withdraw functions
    mapping(uint256 => mapping(address => mapping(uint256 => BucketInfo))) public bucketInfo;

    event Deposit(address indexed user, uint256 indexed pid, uint256 amount);
    event Withdraw(address indexed user, uint256 indexed pid, uint256 amount);
    event EmergencyWithdraw(
        address indexed user,
        uint256 indexed pid,
        uint256 amount
    );

    // Emitted when the owner adds a new LP Token to the pool
    event Added(uint256 indexed poolId, address indexed lpToken, bool withUpdate);

    // Emitted when the owner sets the pool alloc point
    event AllocPointSet(uint256 indexed poolId, uint256 allocPoint, bool withUpdate);

    // Emitted when the owner sets a new migrator contract
    event MigratorSet(address migrator);

    // Emitted when when a pool's liquidity is migrated
    event LiquidityMigrated(uint256 indexed poolId, address indexed lpToken);

    // Emitted when the owner sets a new referral register contract
    event ReferralRegisterSet(address referralRegister);

    // Emitted when the pool is updated
    event PoolUpdated(uint256 indexed poolId);

    // Emitted when the owner sets a new dev address
    event DevAddressSet(address devAddress);

    // Emitted when the owner updates the helix per block rate
    event HelixPerBlockUpdated(uint256 rate);
    
    // Emitted when a depositor deposits amount of lpToken into bucketId and stakes to poolId
    event BucketDeposit(
        address indexed depositor, 
        uint256 indexed bucketId,
        uint256 poolId, 
        uint256 amount
    );

    event BucketWithdraw(
        address indexed depositor, 
        uint256 indexed bucketId,
        uint256 poolId, 
        uint256 amount
    );

    event BucketWithdrawAmountTo(
        address indexed depositor, 
        address indexed recipient,
        uint256 indexed bucketId,
        uint256 poolId, 
        uint256 amount
    );

    event BucketWithdrawYieldTo(
        address indexed depositor, 
        address indexed recipient,
        uint256 indexed bucketId,
        uint256 poolId, 
        uint256 yield 
    );

    event UpdateBucket(
        address indexed depositor,
        uint256 indexed bucketId,
        uint256 indexed poolId
    );

    constructor(
        HelixToken _HelixToken,
        address _devaddr,
        uint256 _HelixTokenPerBlock,
        uint256 _startBlock,
        uint256 _stakingPercent,
        uint256 _devPercent,
        IReferralRegister _referralRegister
    ) {
        helixToken = _HelixToken;
        devaddr = _devaddr;
        HelixTokenPerBlock = _HelixTokenPerBlock;
        startBlock = _startBlock;
        stakingPercent = _stakingPercent;
        devPercent = _devPercent;
        lastBlockDevWithdraw = _startBlock;
        refRegister = _referralRegister;
        
        // staking pool
        poolInfo.push(PoolInfo({
            lpToken: _HelixToken,
            allocPoint: 1000,
            lastRewardBlock: startBlock,
            accHelixTokenPerShare: 0
        }));

        totalAllocPoint = 1000;
    }

    function updateMultiplier(uint256 multiplierNumber) public onlyOwner {
        BONUS_MULTIPLIER = multiplierNumber;
    }

    function poolLength() external view returns (uint256) {
        return poolInfo.length;
    }

    // Return the lpToken address associated with poolId _pid
    function getLpToken(uint256 _pid) external view returns(address) {
        return address(poolInfo[_pid].lpToken);
    }

    function withdrawDevAndRefFee() public {
        require(lastBlockDevWithdraw < block.number, "wait for new block");
        uint256 multiplier = getMultiplier(lastBlockDevWithdraw, block.number);
        uint256 HelixTokenReward = multiplier * HelixTokenPerBlock;
        lastBlockDevWithdraw = block.number;
        helixToken.mint(devaddr, (HelixTokenReward * devPercent) / (percentDec));
    }

    // Add a new lp to the pool. Can only be called by the owner.
    // XXX DO NOT add the same LP token more than once. Rewards will be messed up if you do.
    function add( uint256 _allocPoint, IERC20 _lpToken, bool _withUpdate ) public onlyOwner {
        if (_withUpdate) {
            massUpdatePools();
        }
        uint256 lastRewardBlock = block.number > startBlock ? block.number : startBlock;
        totalAllocPoint = totalAllocPoint + (_allocPoint);
        poolInfo.push(
            PoolInfo({
                lpToken: _lpToken,
                allocPoint: _allocPoint,
                lastRewardBlock: lastRewardBlock,
                accHelixTokenPerShare: 0
            })
        );
        
        uint256 poolId = poolInfo.length - 1;
        emit Added(poolId, address(_lpToken), _withUpdate);
    }

    // Update the given pool's HelixToken allocation point. Can only be called by the owner.
    function set( uint256 _pid, uint256 _allocPoint, bool _withUpdate) public onlyOwner {
        if (_withUpdate) {
            massUpdatePools();
        }
        totalAllocPoint = totalAllocPoint - (poolInfo[_pid].allocPoint) + (_allocPoint);
        poolInfo[_pid].allocPoint = _allocPoint;

        emit AllocPointSet(_pid, _allocPoint, _withUpdate);
    }

    // Set the migrator contract. Can only be called by the owner.
    function setMigrator(IMigratorChef _migrator) public onlyOwner {
        migrator = _migrator;
        emit MigratorSet(address(_migrator));
    }

    // Migrate lp token to another lp contract. Can be called by anyone. We trust that migrator contract is good.
    function migrate(uint256 _pid) public {
        require(address(migrator) != address(0), "migrate: no migrator");
        PoolInfo storage pool = poolInfo[_pid];
        IERC20 lpToken = pool.lpToken;
        uint256 bal = lpToken.balanceOf(address(this));
        // lpToken.safeApprove(address(migrator), bal);
        IERC20 newLpToken = migrator.migrate(lpToken);
        require(bal == newLpToken.balanceOf(address(this)), "migrate: bad");
        pool.lpToken = newLpToken;

        emit LiquidityMigrated(_pid, address(newLpToken));
    }

    // Return reward multiplier over the given _from to _to block.
    function getMultiplier(uint256 _from, uint256 _to) public view returns (uint256) {
         return (_to - _from) * (BONUS_MULTIPLIER);
    }

    // Set ReferralRegister address
    function setReferralRegister(address _address) public onlyOwner {
        refRegister = IReferralRegister(_address);
        emit ReferralRegisterSet(_address);
    }

    // View function to see pending HelixTokens on frontend.
    function pendingHelixToken(uint256 _pid, address _user) external view returns (uint256){
        PoolInfo storage pool = poolInfo[_pid];
        UserInfo storage user = userInfo[_pid][_user];
        uint256 accHelixTokenPerShare = pool.accHelixTokenPerShare;
        uint256 lpSupply = pool.lpToken.balanceOf(address(this));
        if (_pid == 0){
            lpSupply = depositedHelix;
        }

        if (block.number > pool.lastRewardBlock && lpSupply != 0) {
            uint256 multiplier = getMultiplier(pool.lastRewardBlock, block.number);
            uint256 HelixTokenReward = multiplier * (HelixTokenPerBlock) * (pool.allocPoint) / (totalAllocPoint) * (stakingPercent) / (percentDec);
            accHelixTokenPerShare = accHelixTokenPerShare + (HelixTokenReward * (1e12) / (lpSupply));
        }

        uint256 pending = user.amount * (accHelixTokenPerShare) / (1e12) - (user.rewardDebt);
        return pending;
    }

    // Update reward vairables for all pools. Be careful of gas spending!
    function massUpdatePools() public {
        uint256 length = poolInfo.length;
        for (uint256 pid = 0; pid < length; ++pid) {
            updatePool(pid);
        }
    }

    // Update reward variables of the given pool to be up-to-date.
    function updatePool(uint256 _pid) public {
        PoolInfo storage pool = poolInfo[_pid];
        if (block.number <= pool.lastRewardBlock) {
            return;
        }
        uint256 lpSupply = pool.lpToken.balanceOf(address(this));
        if (_pid == 0){
            lpSupply = depositedHelix;
        }
        if (lpSupply <= 0) {
            pool.lastRewardBlock = block.number;
            return;
        }
        uint256 multiplier = getMultiplier(pool.lastRewardBlock, block.number);
        uint256 HelixTokenReward = multiplier * (HelixTokenPerBlock) * (pool.allocPoint) / (totalAllocPoint) * (stakingPercent) / (percentDec);
        pool.accHelixTokenPerShare = pool.accHelixTokenPerShare + (HelixTokenReward * (1e12) / (lpSupply));
        pool.lastRewardBlock = block.number;
        helixToken.mint(address(this), HelixTokenReward);

        emit PoolUpdated(_pid);
    }

    // Deposit LP tokens to MasterChef for HelixToken allocation.
    function deposit(uint256 _pid, uint256 _amount) public {
<<<<<<< HEAD

        require (_pid != 0, "deposit HelixToken by staking");
=======
        require (_pid != 0, 'deposit HelixToken by staking');
>>>>>>> d8b84aa9

        PoolInfo storage pool = poolInfo[_pid];
        UserInfo storage user = userInfo[_pid][msg.sender];

        updatePool(_pid);

        uint256 pending = user.amount * (pool.accHelixTokenPerShare) / (1e12) - (user.rewardDebt);
        user.amount = user.amount + (_amount);
        user.rewardDebt = user.amount * (pool.accHelixTokenPerShare) / (1e12);

        if (pending > 0) {
            safeHelixTokenTransfer(msg.sender, pending);
        }
        if (_amount > 0) {
            TransferHelper.safeTransferFrom(address(pool.lpToken), address(msg.sender), address(this), _amount);
        }

        emit Deposit(msg.sender, _pid, _amount);
    }

    // Withdraw LP tokens from MasterChef.
    function withdraw(uint256 _pid, uint256 _amount) public {
<<<<<<< HEAD

        require (_pid != 0, "withdraw HelixToken by unstaking");
=======
        require(_pid != 0, 'withdraw HelixToken by unstaking');
>>>>>>> d8b84aa9

        PoolInfo storage pool = poolInfo[_pid];
        UserInfo storage user = userInfo[_pid][msg.sender];

        require(user.amount >= _amount, "INSUFFICIENT FUNDS TO WITHDRAW");

        updatePool(_pid);

        uint256 pending = user.amount * (pool.accHelixTokenPerShare) / (1e12) - (user.rewardDebt);
        user.amount -= _amount;
        user.rewardDebt = user.amount * (pool.accHelixTokenPerShare) / (1e12);

        if (pending > 0) {
            refRegister.recordStakingRewardWithdrawal(msg.sender, pending);
            safeHelixTokenTransfer(msg.sender, pending);
        }
        if (_amount > 0) {
            TransferHelper.safeTransfer(address(pool.lpToken), address(msg.sender), _amount);
        }

        emit Withdraw(msg.sender, _pid, _amount);
    }

    // Deposit _amount of lpToken into _bucketId and accrue yield by staking _amount to _poolId
    function bucketDeposit(
        uint256 _bucketId,          // Unique bucket to deposit _amount into
        uint256 _poolId,            // Pool to deposit _amount into
        uint256 _amount             // Amount of lpToken being deposited
    ) public {
        require(_poolId != 0, "MasterChef: INVALID LP TOKEN POOL ID");

        PoolInfo storage pool = poolInfo[_poolId];
        BucketInfo storage bucket = bucketInfo[_poolId][msg.sender][_bucketId];

        updatePool(_poolId);

        // If the bucket already has already accrued rewards, 
        // increment the yield before resetting the rewardDebt
        if (bucket.amount > 0) {
            bucket.yield += bucket.amount * (pool.accHelixTokenPerShare) / (1e12) - (bucket.rewardDebt);
        }
    
        // Update the bucket amount and reset the rewardDebt
        bucket.amount += _amount;
        bucket.rewardDebt = bucket.amount * (pool.accHelixTokenPerShare) / (1e12);

        // Transfer amount of lpToken from caller to chef
        require(
            _amount <= pool.lpToken.allowance(msg.sender, address(this)), 
            "MasterChef: INSUFFICIENT LP TOKEN ALLOWANCE TO DEPOSIT INTO BUCKET"
        );
        TransferHelper.safeTransferFrom(address(pool.lpToken), msg.sender, address(this), _amount);

        emit BucketDeposit(msg.sender, _bucketId, _poolId, _amount);
    }

    // Withdraw _amount of lpToken and all accrued yield from _bucketId and _poolId
    function bucketWithdraw(uint256 _bucketId, uint256 _poolId, uint256 _amount) public {
        require(_poolId != 0, "MasterChef: INVALID LP TOKEN POOL ID");

        PoolInfo storage pool = poolInfo[_poolId];
        BucketInfo storage bucket = bucketInfo[_poolId][msg.sender][_bucketId];

        require(_amount <= bucket.amount, "MasterChef: CAN'T WITHDRAW MORE THAN IN BUCKET");

        updatePool(_poolId);
    
        // Calculate the total yield to withdraw
        uint256 pending = bucket.amount * (pool.accHelixTokenPerShare) / (1e12) - (bucket.rewardDebt);
        uint256 yield = bucket.yield + pending;

        // Update the bucket state
        bucket.amount -= _amount;
        bucket.rewardDebt = bucket.amount * (pool.accHelixTokenPerShare) / (1e12);
        bucket.yield = 0;

        // Withdraw the yield and lpToken
        safeHelixTokenTransfer(msg.sender, yield);
        TransferHelper.safeTransfer(address(pool.lpToken), address(msg.sender), _amount);

        emit BucketWithdraw(msg.sender, _bucketId, _poolId, _amount);
    }

    // Withdraw _amount of lpToken from _bucketId and from _poolId
    // and send the withdrawn _amount to _recipient
    function bucketWithdrawAmountTo(
        address _recipient,
        uint256 _bucketId,
        uint256 _poolId, 
        uint256 _amount
    ) public {
        require(_recipient != address(0), "MasterChef: INVALID RECIPIENT ADDRESS");
        require (_poolId != 0, "MasterChef: INVALID POOL ID TO WITHDRAW LP TOKEN FROM");
        PoolInfo storage pool = poolInfo[_poolId];

        BucketInfo storage bucket = bucketInfo[_poolId][msg.sender][_bucketId];
        require(
            _amount <= bucket.amount, 
            "MasterChef: CAN'T WITHDRAW AMOUNT GREATER THAN IN BUCKET"
        );

        updatePool(_poolId);

        // Update the bucket state
        bucket.yield += bucket.amount * (pool.accHelixTokenPerShare) / (1e12) - (bucket.rewardDebt);
        bucket.amount -= _amount;
        bucket.rewardDebt = bucket.amount * (pool.accHelixTokenPerShare) / (1e12);

        // Transfer only lpToken to the recipient
        TransferHelper.safeTransfer(address(pool.lpToken), _recipient, _amount);

        emit BucketWithdrawAmountTo(msg.sender, _recipient, _bucketId, _poolId, _amount);
    }

    // Withdraw total yield in HelixToken from _bucketId and _poolId and send to _recipient
    function bucketWithdrawYieldTo(
        address _recipient,
        uint256 _bucketId,
        uint256 _poolId,
        uint256 _yield
    ) public {
        require(_recipient != address(0), "MasterChef: INVALID RECIPIENT ADDRESS");
        require(_poolId != 0, "MasterChef: INVALID POOL ID TO WITHDRAW YIELD FROM");
        updatePool(_poolId);

        PoolInfo storage pool = poolInfo[_poolId];
        BucketInfo storage bucket = bucketInfo[_poolId][msg.sender][_bucketId];

        // Total yield is any pending yield plus any previously calculated yield
        uint256 pending = bucket.amount * (pool.accHelixTokenPerShare) / (1e12) - (bucket.rewardDebt);
        uint256 yield = bucket.yield + pending;

        require(
            _yield <= yield,
            "MasterChef: CAN'T WITHDRAW YIELD GREATER THAN IN BUCKET"
        );

        // Update bucket state
        bucket.rewardDebt = bucket.amount * (pool.accHelixTokenPerShare) / (1e12);
        yield -= _yield;

        safeHelixTokenTransfer(_recipient, _yield);

        emit BucketWithdrawYieldTo(msg.sender, _recipient, _bucketId, _poolId, _yield);
    }

    // Update _poolId and _bucketId yield and rewardDebt
    function updateBucket(uint256 _bucketId, uint256 _poolId) external {
        require(_poolId != 0, "MasterChef: INVALID POOL ID TO UPDATE");
        updatePool(_poolId);

        PoolInfo storage pool = poolInfo[_poolId];
        BucketInfo storage bucket = bucketInfo[_poolId][msg.sender][_bucketId];

        bucket.yield += bucket.amount * (pool.accHelixTokenPerShare) / (1e12) - (bucket.rewardDebt);
        bucket.rewardDebt = bucket.amount * (pool.accHelixTokenPerShare) / (1e12);

        emit UpdateBucket(msg.sender, _bucketId, _poolId);
    }

    function getBucketYield(uint256 _bucketId, uint256 _poolId) external view returns(uint256 yield) {
        require(_poolId != 0, "MasterChef: INVALID POOL ID");
        BucketInfo storage bucket = bucketInfo[_poolId][msg.sender][_bucketId];
        yield = bucket.yield;
    }

    // Stake HelixToken tokens to MasterChef
    function enterStaking(uint256 _amount) public {
        updatePool(0);
        depositedHelix += _amount;

        PoolInfo storage pool = poolInfo[0];
        UserInfo storage user = userInfo[0][msg.sender];

        uint256 pending = user.amount * (pool.accHelixTokenPerShare) / (1e12) - (user.rewardDebt);
        user.amount += _amount;
        user.rewardDebt = user.amount * (pool.accHelixTokenPerShare) / (1e12);
        
        if (pending > 0) {
            safeHelixTokenTransfer(msg.sender, pending);
        }
        if (_amount > 0) {
            TransferHelper.safeTransferFrom(address(pool.lpToken), address(msg.sender), address(this), _amount);
        }

        emit Deposit(msg.sender, 0, _amount);
    }

    // Withdraw HelixToken tokens from STAKING.
    function leaveStaking(uint256 _amount) public {
        updatePool(0);
        depositedHelix -= _amount;
        
        PoolInfo storage pool = poolInfo[0];
        UserInfo storage user = userInfo[0][msg.sender];

        require(user.amount >= _amount, "withdraw: not good");

        uint256 pending = user.amount * (pool.accHelixTokenPerShare) / (1e12) - (user.rewardDebt);
        user.amount -= _amount;
        user.rewardDebt = user.amount * (pool.accHelixTokenPerShare) / (1e12);

        if (pending > 0) {
            refRegister.recordStakingRewardWithdrawal(msg.sender, pending);
            safeHelixTokenTransfer(msg.sender, pending);
        }
        if (_amount > 0) {
            TransferHelper.safeTransfer(address(pool.lpToken), address(msg.sender), _amount);
        }

        emit Withdraw(msg.sender, 0, _amount);
    }

    // Withdraw without caring about rewards. EMERGENCY ONLY.
    function emergencyWithdraw(uint256 _pid) public {
        PoolInfo storage pool = poolInfo[_pid];
        UserInfo storage user = userInfo[_pid][msg.sender];

        uint256 _amount = user.amount;
        user.amount = 0;
        user.rewardDebt = 0;

        TransferHelper.safeTransfer(address(pool.lpToken), address(msg.sender), _amount);

        emit EmergencyWithdraw(msg.sender, _pid, _amount);
    }

    // Safe HelixToken transfer function, just in case if rounding error causes pool to not have enough HelixTokens.
    function safeHelixTokenTransfer(address _to, uint256 _amount) internal {
        uint256 HelixTokenBal = helixToken.balanceOf(address(this));
        if (_amount > HelixTokenBal) {
            helixToken.transfer(_to, HelixTokenBal);
        } else {
            helixToken.transfer(_to, _amount);
        }
    }

    function setDevAddress(address _devaddr) public onlyOwner {
        devaddr = _devaddr;
        emit DevAddressSet(_devaddr);
    }

    function updateHelixPerBlock(uint256 newAmount) public onlyOwner {
        require(newAmount <= 40 * 1e18, "Max per block 40 HelixToken");
        require(newAmount >= 1e17, "Min per block 0.1 HelixToken");
        HelixTokenPerBlock = newAmount;
        emit HelixPerBlockUpdated(newAmount);
    }
}<|MERGE_RESOLUTION|>--- conflicted
+++ resolved
@@ -325,12 +325,7 @@
 
     // Deposit LP tokens to MasterChef for HelixToken allocation.
     function deposit(uint256 _pid, uint256 _amount) public {
-<<<<<<< HEAD
-
         require (_pid != 0, "deposit HelixToken by staking");
-=======
-        require (_pid != 0, 'deposit HelixToken by staking');
->>>>>>> d8b84aa9
 
         PoolInfo storage pool = poolInfo[_pid];
         UserInfo storage user = userInfo[_pid][msg.sender];
@@ -353,12 +348,7 @@
 
     // Withdraw LP tokens from MasterChef.
     function withdraw(uint256 _pid, uint256 _amount) public {
-<<<<<<< HEAD
-
         require (_pid != 0, "withdraw HelixToken by unstaking");
-=======
-        require(_pid != 0, 'withdraw HelixToken by unstaking');
->>>>>>> d8b84aa9
 
         PoolInfo storage pool = poolInfo[_pid];
         UserInfo storage user = userInfo[_pid][msg.sender];
