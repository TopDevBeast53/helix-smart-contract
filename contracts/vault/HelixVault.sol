// SPDX-License-Identifier: MIT
pragma solidity >=0.8.0;

import "../tokens/HelixToken.sol";
import "@openzeppelin/contracts/access/Ownable.sol";
import "@uniswap/lib/contracts/libraries/TransferHelper.sol";

contract HelixVault is Ownable {
    struct Deposit {
        address depositor;                  // the user making the deposit
        uint256 amount;                        // amount of token deposited
        uint256 weight;                        // reward weight by duration 
        uint256 depositTimestamp;              // when the deposit was made and used for calculating rewards
        uint256 withdrawTimestamp;             // when the deposit is eligible for withdrawal
        uint256 rewardDebt;                    // the debt owed on this deposit
        bool withdrawn;                     // true if the deposit has been withdrawn and false otherwise
    }
    
    struct Duration {
        uint256 duration;                      // length of time a deposit will be locked in seconds, 1 day == 86400
        uint256 weight;                        // reward modifier for locking a deposit for `duration`
    }
   
    // Maps depositIds to a Deposit
    mapping(uint256 => Deposit) public deposits;

    // Maps user addresses to the depositIds made by that address
    // Used to display to users their deposits
    mapping(address => uint[]) public depositIds;

    // Owner-curated list of valid deposit durations and associated reward weights
    Duration[] public durations;

    // Last block number that token distribution occurs.
    uint256 public lastRewardBlock;

    // Accumulated `token`s per share, times PRECISION_FACTOR.
    uint256 public accTokenPerShare;

    // Used to index deposits for storage and retrieval
    uint256 public depositId;    

    // Token deposited into and withdrawn from the vault by users
    // and the token rewarded by the vault to user for locked token deposits
    HelixToken public token;

    // Rate at which `token`s are created per block.
    uint256 public rewardPerBlock;
    
    // Last block at which mining new `token` will occur
    uint256 public bonusEndBlock;
   
    // Used for computing rewards
    uint256 public immutable PRECISION_FACTOR;

    // Used for a weight's percentage, i.e. weight / WEIGHT_PERCENT
    uint256 public constant WEIGHT_PERCENT = 1000;

    event NewDeposit(
        address indexed user, 
        uint256 indexed id, 
        uint256 amount, 
        uint256 weight, 
        uint256 depositTimestamp,
        uint256 withdrawTimestamp
    );

    event UpdateDeposit(
        address indexed user, 
        uint256 indexed id, 
        uint256 amount,            // amount added to existing deposit
        uint256 balance            // total balance deposited
    );

    event Withdraw(address indexed user, uint256 amount);
    event EmergencyWithdraw(address indexed user, uint256 amount);
    event RefPercentChanged(uint256 currentPercent);

    // Emitted when a user claims their accrued rewards
    event RewardClaimed(address indexed user, uint256 indexed id, uint256 reward);

    // Emitted when any action updates the pool
    event PoolUpdated(uint256 updateTimestamp);

    // Emitted when the reward per block is updated by the owner
    event RewardPerBlockUpdated(uint256 rewardPerBlock);

<<<<<<< HEAD
    modifier isValidDepositId(uint id) {
        require(depositId > 0, 'Vault: no deposit made');
        require(id < depositId, 'Vault: invalid id');
        _;
    }

    modifier isValidIndex(uint index) {
        require(index < durations.length, 'Vault: invalid index');
        _;
    }

    modifier notZeroDuration(uint duration) {
        require(duration > 0, 'Vault: zero duration');
        _;
    }

    modifier notZeroWeight(uint weight) {
        require(weight > 0, 'Vault: zero weight');
        _;
    }

    modifier notZeroAmount(uint256 amount) {
        require(amount > 0, "Vault: zero amount");
=======
    modifier isValidDepositId(uint256 id) {
        require(depositId > 0, "HelixVault: NO DEPOSITS MADE");
        require(id < depositId, "HelixVault: INVALID DEPOSIT ID");
        _;
    }

    modifier isValidIndex(uint256 index) {
        require(index < durations.length, "HelixVault: INVALID DURATION INDEX");
        _;
    }

    modifier isValidDuration(uint256 duration) {
        require(duration > 0, "HelixVault: INVALID DURATION");
        _;
    }

    modifier isValidWeight(uint256 weight) {
        require(weight > 0, "HelixVault: INVALID WEIGHT");
>>>>>>> 78ed345d
        _;
    }

    constructor(
        HelixToken _token,
        uint256 _rewardPerBlock,
        uint256 _startBlock,
        uint256 _bonusEndBlock
    ) {
        token = _token;
        rewardPerBlock = _rewardPerBlock;

        bonusEndBlock = _bonusEndBlock;
        lastRewardBlock = block.number > _startBlock ? block.number : _startBlock;

        // default locked deposit durations and their weights
        durations.push(Duration(90 days, 50));
        durations.push(Duration(180 days, 100));
        durations.push(Duration(360 days, 300));
        durations.push(Duration(540 days, 500));
        durations.push(Duration(720 days, 1000));
                                
<<<<<<< HEAD
        uint decimalsRewardToken = uint(token.decimals());
        require(decimalsRewardToken < 30, 'Vault: invalid reward token decimals');
=======
        uint256 decimalsRewardToken = uint(token.decimals());
        require(decimalsRewardToken < 30, "HelixVault: REWARD TOKEN MUST HAVE LESS THAN 30 DECIMALS");
>>>>>>> 78ed345d

        PRECISION_FACTOR = uint(10**(uint(30) - decimalsRewardToken));
    }

    // Used internally to create a new deposit and lock `amount` of token for `index` 
<<<<<<< HEAD
    function newDeposit(uint amount, uint index) external notZeroAmount(amount) {
=======
    function newDeposit(uint256 amount, uint256 index) external {
        require(amount > 0, "HelixVault: NOTHING TO DEPOSIT");
>>>>>>> 78ed345d
        updatePool();

        // Get the new id of this deposit and create the deposit object
        uint256 id = depositId++;

        Deposit storage d = deposits[id];
        d.depositor = msg.sender;
        d.amount = amount;
        d.weight = durations[index].weight;
        d.depositTimestamp = block.timestamp;
        d.withdrawTimestamp = block.timestamp + durations[index].duration;
        d.rewardDebt = _getReward(d.amount, d.weight);
        d.withdrawn = false;

        // Relay the deposit id to the user's account
        depositIds[msg.sender].push(id);

        token.transferFrom(msg.sender, address(this), amount);
        emit NewDeposit(msg.sender, id, amount, d.weight, d.depositTimestamp, d.withdrawTimestamp);
    }

    // Used internally to increase deposit `id` by `amount` of token
<<<<<<< HEAD
    function updateDeposit(uint amount, uint id) external notZeroAmount(amount) {
        updatePool();

        Deposit storage d = _getDeposit(id);
    
        _requireIsDepositor(msg.sender, d.depositor);
        _requireNotWithdrawn(d.withdrawn);
=======
    function updateDeposit(uint256 amount, uint256 id) external {
        require(amount > 0, "HelixVault: NOTHING TO DEPOSIT");
        updatePool();

        Deposit storage d = _getDeposit(id);

        require(d.depositor == msg.sender, "HelixVault: CALLER IS NOT DEPOSITOR");
        require(!d.withdrawn, "HelixVault: TOKENS ARE ALREADY WITHDRAWN");
>>>>>>> 78ed345d

        d.amount += amount;
        d.rewardDebt = _getReward(d.amount, d.weight);

        uint256 pending = _getReward(d.amount, d.weight);
        if (pending > 0) {
            token.transfer(msg.sender, pending);
        }
        token.transferFrom(msg.sender, address(this), amount);

        emit UpdateDeposit(msg.sender, id, amount, d.amount);
    }

    // Withdraw `amount` of token from deposit `id`
<<<<<<< HEAD
    function withdraw(uint amount, uint id) external notZeroAmount(amount) {
        Deposit storage d = _getDeposit(id);
    
        _requireIsDepositor(msg.sender, d.depositor); 
        _requireNotWithdrawn(d.withdrawn);
        require(d.amount >= amount, 'Vault: invalid amount');
        require(block.timestamp >= d.withdrawTimestamp, 'Vault: locked');
=======
    function withdraw(uint256 amount, uint256 id) external {
        Deposit storage d = _getDeposit(id);

        require(msg.sender == d.depositor, "HelixVault: CALLER IS NOT DEPOSITOR");
        require(!d.withdrawn, "HelixVault: TOKENS ARE ALREADY WITHDRAWN");
        require(d.amount >= amount && amount > 0, "HelixVault: INVALID AMOUNT");
        require(block.timestamp >= d.withdrawTimestamp, "HelixVault: TOKENS ARE LOCKED");
>>>>>>> 78ed345d
       
        // collect rewards
        updatePool();
        
        uint256 pending = _getReward(d.amount, d.weight);

        if (d.amount == amount) {
            // Close the deposit if the amount deposited is being withdrawn
            d.withdrawn = true;
        } else {
            d.amount -= amount;
            d.rewardDebt = _getReward(d.amount, d.weight);
        }

        if (pending > 0) {
            token.transfer(msg.sender, pending);
        }
        token.transfer(msg.sender, amount);

        token.transfer(msg.sender, amount);
        emit Withdraw(msg.sender, amount);
    }

    // View function to see pending Reward on frontend.
    function pendingReward(uint256 id) external view returns(uint) {
        Deposit storage d = _getDeposit(id);
<<<<<<< HEAD
        
        _requireIsDepositor(msg.sender, d.depositor);
        _requireNotWithdrawn(d.withdrawn);
=======
        require(d.depositor == msg.sender, "HelixVault: CALLER IS NOT DEPOSITOR");
        require(!d.withdrawn, "HelixVault: TOKENS ARE ALREADY WITHDRAWN");
>>>>>>> 78ed345d

        uint256 _accTokenPerShare = accTokenPerShare;
        uint256 lpSupply = token.balanceOf(address(this));
        if (block.number > lastRewardBlock && lpSupply != 0) {
            uint256 multiplier = getMultiplier(lastRewardBlock, block.number);
            uint256 reward = multiplier * rewardPerBlock;
            _accTokenPerShare += reward * PRECISION_FACTOR / lpSupply;
        }
        return _getReward(d.amount, d.weight, _accTokenPerShare) - d.rewardDebt;
    }

    // Called the deposit `id` holder to withdraw their accumulated reward
    function claimReward(uint256 id) external {
        Deposit storage d = _getDeposit(id);

<<<<<<< HEAD
        _requireIsDepositor(msg.sender, d.depositor);
        _requireNotWithdrawn(d.withdrawn);
=======
        require(d.depositor == msg.sender, "HelixVault: CALLER IS NOT DEPOSITOR");
        require(!d.withdrawn, "HelixVault: TOKENS ARE ALREADY WITHDRAWN");
>>>>>>> 78ed345d

        updatePool();

        uint256 pending = _getReward(d.amount, d.weight) - d.rewardDebt;
        d.rewardDebt = _getReward(d.amount, d.weight);
        
        if (pending > 0) {
            token.transfer(msg.sender, pending);
        }

        emit RewardClaimed(msg.sender, id, pending);
    } 

    // Update reward variables of the given pool to be up-to-date.
    function updatePool() public {
        if (block.number <= lastRewardBlock) {
            return;
        }

        lastRewardBlock = block.number;

        uint256 balance = token.balanceOf(address(this));
        if (balance > 0) {
            uint multiplier = getMultiplier(lastRewardBlock, block.number);
            uint reward = multiplier * rewardPerBlock;
            accTokenPerShare += reward * PRECISION_FACTOR / balance;
            token.mint(address(this), reward);
        }

        emit PoolUpdated(lastRewardBlock);
    }

    // Return reward multiplier over the given _from to _to block.
<<<<<<< HEAD
    function getMultiplier(uint _from, uint _to) public view returns (uint) {
        require(_from <= _to, 'Vault: invalid block values');
=======
    function getMultiplier(uint256 _from, uint256 _to) public view returns (uint) {
        require(_from <= _to, "HelixVault: TO BLOCK MAY NOT PRECEED FROM BLOCK");
>>>>>>> 78ed345d
        if (_to <= bonusEndBlock) {
            return _to - _from;
        } else if (_from >= bonusEndBlock) {
            return 0;
        } else {
            return bonusEndBlock - _from;
        }
    }

    // Return the Deposit associated with this id
    function getDeposit(uint256 _depositId) external view returns(Deposit memory) {
        return _getDeposit(_depositId);
    }

    function _getDeposit(uint256 _depositId) 
        private 
        view 
        isValidDepositId(_depositId) 
        returns(Deposit storage) 
    {
        return deposits[_depositId];
    }

    // Used internally for computing reward and reward debts
    function _getReward(uint256 amount, uint256 weight) private view returns(uint256 reward) {
        reward = _getReward(amount, weight, accTokenPerShare);
    }

    function _getReward(uint256 amount, uint256 weight, uint256 _accTokenPerShare) private view returns(uint256 reward) {
        reward = amount * weight * _accTokenPerShare / PRECISION_FACTOR / WEIGHT_PERCENT;
    }

    // Get the user's deposit ids which are used for accessing their deposits
    function getDepositIds(address user) external view returns(uint[] memory) {
        return depositIds[user];
    }

<<<<<<< HEAD
    function updateRewardPerBlock(uint newAmount) external onlyOwner {
        require(newAmount <= 40 * 1e18, 'Vault: 40 max per block');
        require(newAmount >= 1e17, 'Vault: 0.1 min per block');
=======
    function updateRewardPerBlock(uint256 newAmount) external onlyOwner {
        require(newAmount <= 40 * 1e18, "HelixVault: 40 TOKENS MAX PER BLOCK");
        require(newAmount >= 1e17, "HelixVault: 0.1 TOKENS MIN PER BLOCK");
>>>>>>> 78ed345d
        rewardPerBlock = newAmount;
        emit RewardPerBlockUpdated(rewardPerBlock);
    }

    // Withdraw all the tokens in this contract. Emergency ONLY
    function emergencyRewardWithdraw() external onlyOwner {
        TransferHelper.safeTransfer(address(token), msg.sender, token.balanceOf(address(this)));
    }
    
    function getDurations() external view returns(Duration[] memory) {
        return durations;
    }

    function setDuration(uint256 index, uint256 duration, uint256 weight)
        external
        isValidIndex(index)
        notZeroDuration(duration)
        notZeroWeight(weight)  
        onlyOwner
    {
        durations[index].duration = duration;
        durations[index].weight = weight;
    }
    
    function addDuration(uint256 duration, uint256 weight) 
        external 
        notZeroDuration(duration) 
        notZeroWeight(weight)
        onlyOwner
    {
        durations.push(Duration(duration, weight));
    }

    function removeDuration(uint256 index) 
        external 
        isValidIndex(index)
        onlyOwner
    {
        // remove by array shift to preserve order
        for (uint256 i = index; i < durations.length - 1; i++) {
            durations[i] = durations[i + 1];
        }
        durations.pop();
    }

    function _requireIsDepositor(address caller, address depositor) private pure {
        require(caller == depositor, "Vault: not depositor");
    }

    function _requireNotWithdrawn(bool withdrawn) private pure {
        require(!withdrawn, "Vault: withdrawn");
    }
}<|MERGE_RESOLUTION|>--- conflicted
+++ resolved
@@ -85,50 +85,29 @@
     // Emitted when the reward per block is updated by the owner
     event RewardPerBlockUpdated(uint256 rewardPerBlock);
 
-<<<<<<< HEAD
-    modifier isValidDepositId(uint id) {
-        require(depositId > 0, 'Vault: no deposit made');
-        require(id < depositId, 'Vault: invalid id');
-        _;
-    }
-
-    modifier isValidIndex(uint index) {
-        require(index < durations.length, 'Vault: invalid index');
-        _;
-    }
-
-    modifier notZeroDuration(uint duration) {
-        require(duration > 0, 'Vault: zero duration');
-        _;
-    }
-
-    modifier notZeroWeight(uint weight) {
-        require(weight > 0, 'Vault: zero weight');
+    modifier isValidDepositId(uint256 id) {
+        require(depositId > 0, "Vault: no deposit made");
+        require(id < depositId, "Vault: invalid id");
+        _;
+    }
+
+    modifier isValidIndex(uint256 index) {
+        require(index < durations.length, "Vault: invalid index");
+        _;
+    }
+
+    modifier notZeroDuration(uint256 duration) {
+        require(duration > 0, "Vault: zero duration");
+        _;
+    }
+
+    modifier notZeroWeight(uint256 weight) {
+        require(weight > 0, "Vault: zero weight");
         _;
     }
 
     modifier notZeroAmount(uint256 amount) {
         require(amount > 0, "Vault: zero amount");
-=======
-    modifier isValidDepositId(uint256 id) {
-        require(depositId > 0, "HelixVault: NO DEPOSITS MADE");
-        require(id < depositId, "HelixVault: INVALID DEPOSIT ID");
-        _;
-    }
-
-    modifier isValidIndex(uint256 index) {
-        require(index < durations.length, "HelixVault: INVALID DURATION INDEX");
-        _;
-    }
-
-    modifier isValidDuration(uint256 duration) {
-        require(duration > 0, "HelixVault: INVALID DURATION");
-        _;
-    }
-
-    modifier isValidWeight(uint256 weight) {
-        require(weight > 0, "HelixVault: INVALID WEIGHT");
->>>>>>> 78ed345d
         _;
     }
 
@@ -151,24 +130,14 @@
         durations.push(Duration(540 days, 500));
         durations.push(Duration(720 days, 1000));
                                 
-<<<<<<< HEAD
-        uint decimalsRewardToken = uint(token.decimals());
-        require(decimalsRewardToken < 30, 'Vault: invalid reward token decimals');
-=======
         uint256 decimalsRewardToken = uint(token.decimals());
-        require(decimalsRewardToken < 30, "HelixVault: REWARD TOKEN MUST HAVE LESS THAN 30 DECIMALS");
->>>>>>> 78ed345d
+        require(decimalsRewardToken < 30, "Vault: invalid reward token decimals");
 
         PRECISION_FACTOR = uint(10**(uint(30) - decimalsRewardToken));
     }
 
     // Used internally to create a new deposit and lock `amount` of token for `index` 
-<<<<<<< HEAD
-    function newDeposit(uint amount, uint index) external notZeroAmount(amount) {
-=======
-    function newDeposit(uint256 amount, uint256 index) external {
-        require(amount > 0, "HelixVault: NOTHING TO DEPOSIT");
->>>>>>> 78ed345d
+    function newDeposit(uint256 amount, uint256 index) external notZeroAmount(amount) {
         updatePool();
 
         // Get the new id of this deposit and create the deposit object
@@ -191,24 +160,13 @@
     }
 
     // Used internally to increase deposit `id` by `amount` of token
-<<<<<<< HEAD
-    function updateDeposit(uint amount, uint id) external notZeroAmount(amount) {
+    function updateDeposit(uint256 amount, uint256 id) external notZeroAmount(amount) {
         updatePool();
 
         Deposit storage d = _getDeposit(id);
     
         _requireIsDepositor(msg.sender, d.depositor);
         _requireNotWithdrawn(d.withdrawn);
-=======
-    function updateDeposit(uint256 amount, uint256 id) external {
-        require(amount > 0, "HelixVault: NOTHING TO DEPOSIT");
-        updatePool();
-
-        Deposit storage d = _getDeposit(id);
-
-        require(d.depositor == msg.sender, "HelixVault: CALLER IS NOT DEPOSITOR");
-        require(!d.withdrawn, "HelixVault: TOKENS ARE ALREADY WITHDRAWN");
->>>>>>> 78ed345d
 
         d.amount += amount;
         d.rewardDebt = _getReward(d.amount, d.weight);
@@ -223,23 +181,13 @@
     }
 
     // Withdraw `amount` of token from deposit `id`
-<<<<<<< HEAD
-    function withdraw(uint amount, uint id) external notZeroAmount(amount) {
+    function withdraw(uint256 amount, uint256 id) external notZeroAmount(amount) {
         Deposit storage d = _getDeposit(id);
     
         _requireIsDepositor(msg.sender, d.depositor); 
         _requireNotWithdrawn(d.withdrawn);
-        require(d.amount >= amount, 'Vault: invalid amount');
-        require(block.timestamp >= d.withdrawTimestamp, 'Vault: locked');
-=======
-    function withdraw(uint256 amount, uint256 id) external {
-        Deposit storage d = _getDeposit(id);
-
-        require(msg.sender == d.depositor, "HelixVault: CALLER IS NOT DEPOSITOR");
-        require(!d.withdrawn, "HelixVault: TOKENS ARE ALREADY WITHDRAWN");
-        require(d.amount >= amount && amount > 0, "HelixVault: INVALID AMOUNT");
-        require(block.timestamp >= d.withdrawTimestamp, "HelixVault: TOKENS ARE LOCKED");
->>>>>>> 78ed345d
+        require(d.amount >= amount, "Vault: invalid amount");
+        require(block.timestamp >= d.withdrawTimestamp, "Vault: locked");
        
         // collect rewards
         updatePool();
@@ -266,14 +214,9 @@
     // View function to see pending Reward on frontend.
     function pendingReward(uint256 id) external view returns(uint) {
         Deposit storage d = _getDeposit(id);
-<<<<<<< HEAD
         
         _requireIsDepositor(msg.sender, d.depositor);
         _requireNotWithdrawn(d.withdrawn);
-=======
-        require(d.depositor == msg.sender, "HelixVault: CALLER IS NOT DEPOSITOR");
-        require(!d.withdrawn, "HelixVault: TOKENS ARE ALREADY WITHDRAWN");
->>>>>>> 78ed345d
 
         uint256 _accTokenPerShare = accTokenPerShare;
         uint256 lpSupply = token.balanceOf(address(this));
@@ -289,13 +232,8 @@
     function claimReward(uint256 id) external {
         Deposit storage d = _getDeposit(id);
 
-<<<<<<< HEAD
         _requireIsDepositor(msg.sender, d.depositor);
         _requireNotWithdrawn(d.withdrawn);
-=======
-        require(d.depositor == msg.sender, "HelixVault: CALLER IS NOT DEPOSITOR");
-        require(!d.withdrawn, "HelixVault: TOKENS ARE ALREADY WITHDRAWN");
->>>>>>> 78ed345d
 
         updatePool();
 
@@ -319,8 +257,8 @@
 
         uint256 balance = token.balanceOf(address(this));
         if (balance > 0) {
-            uint multiplier = getMultiplier(lastRewardBlock, block.number);
-            uint reward = multiplier * rewardPerBlock;
+            uint256 multiplier = getMultiplier(lastRewardBlock, block.number);
+            uint256 reward = multiplier * rewardPerBlock;
             accTokenPerShare += reward * PRECISION_FACTOR / balance;
             token.mint(address(this), reward);
         }
@@ -329,13 +267,8 @@
     }
 
     // Return reward multiplier over the given _from to _to block.
-<<<<<<< HEAD
-    function getMultiplier(uint _from, uint _to) public view returns (uint) {
-        require(_from <= _to, 'Vault: invalid block values');
-=======
     function getMultiplier(uint256 _from, uint256 _to) public view returns (uint) {
-        require(_from <= _to, "HelixVault: TO BLOCK MAY NOT PRECEED FROM BLOCK");
->>>>>>> 78ed345d
+        require(_from <= _to, "Vault: invalid block values");
         if (_to <= bonusEndBlock) {
             return _to - _from;
         } else if (_from >= bonusEndBlock) {
@@ -373,15 +306,9 @@
         return depositIds[user];
     }
 
-<<<<<<< HEAD
-    function updateRewardPerBlock(uint newAmount) external onlyOwner {
-        require(newAmount <= 40 * 1e18, 'Vault: 40 max per block');
-        require(newAmount >= 1e17, 'Vault: 0.1 min per block');
-=======
     function updateRewardPerBlock(uint256 newAmount) external onlyOwner {
-        require(newAmount <= 40 * 1e18, "HelixVault: 40 TOKENS MAX PER BLOCK");
-        require(newAmount >= 1e17, "HelixVault: 0.1 TOKENS MIN PER BLOCK");
->>>>>>> 78ed345d
+        require(newAmount <= 40 * 1e18, "Vault: 40 max per block");
+        require(newAmount >= 1e17, "Vault: 0.1 min per block");
         rewardPerBlock = newAmount;
         emit RewardPerBlockUpdated(rewardPerBlock);
     }
