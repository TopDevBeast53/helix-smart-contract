// SPDX-License-Identifier: MIT
pragma solidity >=0.8.0;

import "../tokens/HelixToken.sol";
import "@openzeppelin/contracts/access/Ownable.sol";
import "@uniswap/lib/contracts/libraries/TransferHelper.sol";

contract HelixVault is Ownable {
    struct Deposit {
        address depositor;                  // the user making the deposit
        uint256 amount;                        // amount of token deposited
        uint256 weight;                        // reward weight by duration 
        uint256 depositTimestamp;              // when the deposit was made and used for calculating rewards
        uint256 withdrawTimestamp;             // when the deposit is eligible for withdrawal
        uint256 rewardDebt;                    // the debt owed on this deposit
        bool withdrawn;                     // true if the deposit has been withdrawn and false otherwise
    }
    
    struct Duration {
        uint256 duration;                      // length of time a deposit will be locked in seconds, 1 day == 86400
        uint256 weight;                        // reward modifier for locking a deposit for `duration`
    }
   
    // Maps depositIds to a Deposit
    mapping(uint256 => Deposit) public deposits;

    // Maps user addresses to the depositIds made by that address
    // Used to display to users their deposits
    mapping(address => uint[]) public depositIds;

    // Owner-curated list of valid deposit durations and associated reward weights
    Duration[] public durations;

    // Last block number that token distribution occurs.
    uint256 public lastRewardBlock;

    // Accumulated `token`s per share, times PRECISION_FACTOR.
    uint256 public accTokenPerShare;

    // Used to index deposits for storage and retrieval
    uint256 public depositId;    

    // Token deposited into and withdrawn from the vault by users
    // and the token rewarded by the vault to user for locked token deposits
    HelixToken public token;

    // Rate at which `token`s are created per block.
    uint256 public rewardPerBlock;
    
    // Last block at which mining new `token` will occur
    uint256 public bonusEndBlock;
   
    // Used for computing rewards
    uint256 public PRECISION_FACTOR;

    // Used for a weight's percentage, i.e. weight / WEIGHT_PERCENT
    uint256 public WEIGHT_PERCENT;

    event NewDeposit(
        address indexed user, 
        uint256 indexed id, 
        uint256 amount, 
        uint256 weight, 
        uint256 depositTimestamp,
        uint256 withdrawTimestamp
    );

    event UpdateDeposit(
        address indexed user, 
        uint256 indexed id, 
        uint256 amount,            // amount added to existing deposit
        uint256 balance            // total balance deposited
    );

    event Withdraw(address indexed user, uint256 amount);
    event EmergencyWithdraw(address indexed user, uint256 amount);
    event RefPercentChanged(uint256 currentPercent);

    // Emitted when a user claims their accrued rewards
    event RewardClaimed(address indexed user, uint256 indexed id, uint256 reward);

    // Emitted when any action updates the pool
    event PoolUpdated(uint256 updateTimestamp);

    // Emitted when the reward per block is updated by the owner
    event RewardPerBlockUpdated(uint256 rewardPerBlock);

    modifier isValidDepositId(uint256 id) {
        require(depositId > 0, "HelixVault: NO DEPOSITS MADE");
        require(id < depositId, "HelixVault: INVALID DEPOSIT ID");
        _;
    }

    modifier isValidIndex(uint256 index) {
        require(index < durations.length, "HelixVault: INVALID DURATION INDEX");
        _;
    }

    modifier isValidDuration(uint256 duration) {
        require(duration > 0, "HelixVault: INVALID DURATION");
        _;
    }

    modifier isValidWeight(uint256 weight) {
        require(weight > 0, "HelixVault: INVALID WEIGHT");
        _;
    }

    constructor(
        HelixToken _token,
        uint256 _rewardPerBlock,
        uint256 _startBlock,
        uint256 _bonusEndBlock
    ) {
        token = _token;
        rewardPerBlock = _rewardPerBlock;

        bonusEndBlock = _bonusEndBlock;
        lastRewardBlock = block.number > _startBlock ? block.number : _startBlock;

        // default locked deposit durations and their weights
        durations.push(Duration(90 days, 50));
        durations.push(Duration(180 days, 100));
        durations.push(Duration(360 days, 300));
        durations.push(Duration(540 days, 500));
        durations.push(Duration(720 days, 1000));
                                
        uint256 decimalsRewardToken = uint(token.decimals());
        require(decimalsRewardToken < 30, "HelixVault: REWARD TOKEN MUST HAVE LESS THAN 30 DECIMALS");

        PRECISION_FACTOR = uint(10**(uint(30) - decimalsRewardToken));
        
        // weight == 50 -> 5%
        // weight == 300 -> 30%
        // weight == 1000 -> 100%
        WEIGHT_PERCENT = 1000;
    }

    // Used internally to create a new deposit and lock `amount` of token for `index` 
    function newDeposit(uint256 amount, uint256 index) external {
        require(amount > 0, "HelixVault: NOTHING TO DEPOSIT");
        updatePool();

        // Get the new id of this deposit and create the deposit object
        uint256 id = depositId++;

        Deposit storage d = deposits[id];
        d.depositor = msg.sender;
        d.amount = amount;
        d.weight = durations[index].weight;
        d.depositTimestamp = block.timestamp;
        d.withdrawTimestamp = block.timestamp + durations[index].duration;
        d.rewardDebt = _getReward(d.amount, d.weight);
        d.withdrawn = false;

        // Relay the deposit id to the user's account
        depositIds[msg.sender].push(id);

        token.transferFrom(msg.sender, address(this), amount);
        emit NewDeposit(msg.sender, id, amount, d.weight, d.depositTimestamp, d.withdrawTimestamp);
    }

    // Used internally to increase deposit `id` by `amount` of token
    function updateDeposit(uint256 amount, uint256 id) external {
        require(amount > 0, "HelixVault: NOTHING TO DEPOSIT");
        updatePool();

        Deposit storage d = _getDeposit(id);

        require(d.depositor == msg.sender, "HelixVault: CALLER IS NOT DEPOSITOR");
        require(!d.withdrawn, "HelixVault: TOKENS ARE ALREADY WITHDRAWN");

<<<<<<< HEAD
        uint256 pending = _getReward(d.amount, d.weight);
=======
        d.amount += amount;
        d.rewardDebt = _getReward(d.amount, d.weight);

        uint pending = _getReward(d.amount, d.weight);
>>>>>>> d8b84aa9
        if (pending > 0) {
            token.transfer(msg.sender, pending);
        }
        token.transferFrom(msg.sender, address(this), amount);

        emit UpdateDeposit(msg.sender, id, amount, d.amount);
    }

    // Withdraw `amount` of token from deposit `id`
    function withdraw(uint256 amount, uint256 id) external {
        Deposit storage d = _getDeposit(id);

        require(msg.sender == d.depositor, "HelixVault: CALLER IS NOT DEPOSITOR");
        require(!d.withdrawn, "HelixVault: TOKENS ARE ALREADY WITHDRAWN");
        require(d.amount >= amount && amount > 0, "HelixVault: INVALID AMOUNT");
        require(block.timestamp >= d.withdrawTimestamp, "HelixVault: TOKENS ARE LOCKED");
       
        // collect rewards
        updatePool();
<<<<<<< HEAD
        uint256 pending = _getReward(d.amount, d.weight);
        if(pending > 0) {
            token.transfer(msg.sender, pending);
        }
=======

        uint pending = _getReward(d.amount, d.weight);
>>>>>>> d8b84aa9

        if (d.amount == amount) {
            // Close the deposit if the amount deposited is being withdrawn
            d.withdrawn = true;
        } else {
            d.amount -= amount;
            d.rewardDebt = _getReward(d.amount, d.weight);
        }

        if (pending > 0) {
            token.transfer(msg.sender, pending);
        }
        token.transfer(msg.sender, amount);

        token.transfer(msg.sender, amount);
        emit Withdraw(msg.sender, amount);
    }

    // View function to see pending Reward on frontend.
    function pendingReward(uint256 id) external view returns(uint) {
        Deposit storage d = _getDeposit(id);
        require(d.depositor == msg.sender, "HelixVault: CALLER IS NOT DEPOSITOR");
        require(!d.withdrawn, "HelixVault: TOKENS ARE ALREADY WITHDRAWN");

        uint256 _accTokenPerShare = accTokenPerShare;
        uint256 lpSupply = token.balanceOf(address(this));
        if (block.number > lastRewardBlock && lpSupply != 0) {
            uint256 multiplier = getMultiplier(lastRewardBlock, block.number);
            uint256 reward = multiplier * rewardPerBlock;
            _accTokenPerShare += reward * PRECISION_FACTOR / lpSupply;
        }
        return _getReward(d.amount, d.weight, _accTokenPerShare) - d.rewardDebt;
    }

    // Called the deposit `id` holder to withdraw their accumulated reward
    function claimReward(uint256 id) external {
        Deposit storage d = _getDeposit(id);
<<<<<<< HEAD
        require(d.depositor == msg.sender, "HelixVault: CALLER IS NOT DEPOSITOR");
        require(!d.withdrawn, "HelixVault: TOKENS ARE ALREADY WITHDRAWN");

        updatePool();
        uint256 pending = _getReward(d.amount, d.weight) - d.rewardDebt;
=======

        require(d.depositor == msg.sender, 'HelixVault: CALLER IS NOT DEPOSITOR');
        require(!d.withdrawn, 'HelixVault: TOKENS ARE ALREADY WITHDRAWN');

        updatePool();

        uint pending = _getReward(d.amount, d.weight) - d.rewardDebt;
        d.rewardDebt = _getReward(d.amount, d.weight);

>>>>>>> d8b84aa9
        if (pending > 0) {
            token.transfer(msg.sender, pending);
        }

        emit RewardClaimed(msg.sender, id, pending);
    } 

    // Update reward variables of the given pool to be up-to-date.
    function updatePool() public {
        if (block.number <= lastRewardBlock) {
            return;
        }
<<<<<<< HEAD
        uint256 balance = token.balanceOf(address(this));
        if (balance > 0) {
            uint256 multiplier = getMultiplier(lastRewardBlock, block.number);
            uint256 reward = multiplier * rewardPerBlock;
            token.mint(address(this), reward);
=======

        lastRewardBlock = block.number;

        uint balance = token.balanceOf(address(this));
        if (balance > 0) {
            uint multiplier = getMultiplier(lastRewardBlock, block.number);
            uint reward = multiplier * rewardPerBlock;
>>>>>>> d8b84aa9
            accTokenPerShare += reward * PRECISION_FACTOR / balance;
            token.mint(address(this), reward);
        }

        emit PoolUpdated(lastRewardBlock);
    }

    // Return reward multiplier over the given _from to _to block.
    function getMultiplier(uint256 _from, uint256 _to) public view returns (uint) {
        require(_from <= _to, "HelixVault: TO BLOCK MAY NOT PRECEED FROM BLOCK");
        if (_to <= bonusEndBlock) {
            return _to - _from;
        } else if (_from >= bonusEndBlock) {
            return 0;
        } else {
            return bonusEndBlock - _from;
        }
    }

    // Return the Deposit associated with this id
    function getDeposit(uint256 _depositId) external view returns(Deposit memory) {
        return _getDeposit(_depositId);
    }

    function _getDeposit(uint256 _depositId) 
        private 
        view 
        isValidDepositId(_depositId) 
        returns(Deposit storage) 
    {
        return deposits[_depositId];
    }

    // Used internally for computing reward and reward debts
    function _getReward(uint256 amount, uint256 weight) private view returns(uint256 reward) {
        reward = _getReward(amount, weight, accTokenPerShare);
    }

    function _getReward(uint256 amount, uint256 weight, uint256 _accTokenPerShare) private view returns(uint256 reward) {
        reward = amount * weight * _accTokenPerShare / PRECISION_FACTOR / WEIGHT_PERCENT;
    }

    // Get the user's deposit ids which are used for accessing their deposits
    function getDepositIds(address user) external view returns(uint[] memory) {
        return depositIds[user];
    }

    function updateRewardPerBlock(uint256 newAmount) external onlyOwner {
        require(newAmount <= 40 * 1e18, "HelixVault: 40 TOKENS MAX PER BLOCK");
        require(newAmount >= 1e17, "HelixVault: 0.1 TOKENS MIN PER BLOCK");
        rewardPerBlock = newAmount;
        emit RewardPerBlockUpdated(rewardPerBlock);
    }

    // Withdraw all the tokens in this contract. Emergency ONLY
    function emergencyRewardWithdraw() external onlyOwner {
        TransferHelper.safeTransfer(address(token), msg.sender, token.balanceOf(address(this)));
    }
    
    function getDurations() external view returns(Duration[] memory) {
        return durations;
    }

    function setDuration(uint256 index, uint256 duration, uint256 weight)
        external
        isValidIndex(index)
        isValidDuration(duration)
        isValidWeight(weight)  
        onlyOwner
    {
        durations[index].duration = duration;
        durations[index].weight = weight;
    }
    
    function addDuration(uint256 duration, uint256 weight) 
        external 
        isValidDuration(duration) 
        isValidWeight(weight)
        onlyOwner
    {
        durations.push(Duration(duration, weight));
    }

    function removeDuration(uint256 index) 
        external 
        isValidIndex(index)
        onlyOwner
    {
        // remove by array shift to preserve order
        for (uint256 i = index; i < durations.length - 1; i++) {
            durations[i] = durations[i + 1];
        }
        durations.pop();
    }
}<|MERGE_RESOLUTION|>--- conflicted
+++ resolved
@@ -170,14 +170,10 @@
         require(d.depositor == msg.sender, "HelixVault: CALLER IS NOT DEPOSITOR");
         require(!d.withdrawn, "HelixVault: TOKENS ARE ALREADY WITHDRAWN");
 
-<<<<<<< HEAD
-        uint256 pending = _getReward(d.amount, d.weight);
-=======
         d.amount += amount;
         d.rewardDebt = _getReward(d.amount, d.weight);
 
-        uint pending = _getReward(d.amount, d.weight);
->>>>>>> d8b84aa9
+        uint256 pending = _getReward(d.amount, d.weight);
         if (pending > 0) {
             token.transfer(msg.sender, pending);
         }
@@ -197,15 +193,8 @@
        
         // collect rewards
         updatePool();
-<<<<<<< HEAD
+        
         uint256 pending = _getReward(d.amount, d.weight);
-        if(pending > 0) {
-            token.transfer(msg.sender, pending);
-        }
-=======
-
-        uint pending = _getReward(d.amount, d.weight);
->>>>>>> d8b84aa9
 
         if (d.amount == amount) {
             // Close the deposit if the amount deposited is being withdrawn
@@ -243,23 +232,15 @@
     // Called the deposit `id` holder to withdraw their accumulated reward
     function claimReward(uint256 id) external {
         Deposit storage d = _getDeposit(id);
-<<<<<<< HEAD
+
         require(d.depositor == msg.sender, "HelixVault: CALLER IS NOT DEPOSITOR");
         require(!d.withdrawn, "HelixVault: TOKENS ARE ALREADY WITHDRAWN");
 
         updatePool();
+
         uint256 pending = _getReward(d.amount, d.weight) - d.rewardDebt;
-=======
-
-        require(d.depositor == msg.sender, 'HelixVault: CALLER IS NOT DEPOSITOR');
-        require(!d.withdrawn, 'HelixVault: TOKENS ARE ALREADY WITHDRAWN');
-
-        updatePool();
-
-        uint pending = _getReward(d.amount, d.weight) - d.rewardDebt;
         d.rewardDebt = _getReward(d.amount, d.weight);
-
->>>>>>> d8b84aa9
+        
         if (pending > 0) {
             token.transfer(msg.sender, pending);
         }
@@ -272,21 +253,13 @@
         if (block.number <= lastRewardBlock) {
             return;
         }
-<<<<<<< HEAD
+
+        lastRewardBlock = block.number;
+
         uint256 balance = token.balanceOf(address(this));
-        if (balance > 0) {
-            uint256 multiplier = getMultiplier(lastRewardBlock, block.number);
-            uint256 reward = multiplier * rewardPerBlock;
-            token.mint(address(this), reward);
-=======
-
-        lastRewardBlock = block.number;
-
-        uint balance = token.balanceOf(address(this));
         if (balance > 0) {
             uint multiplier = getMultiplier(lastRewardBlock, block.number);
             uint reward = multiplier * rewardPerBlock;
->>>>>>> d8b84aa9
             accTokenPerShare += reward * PRECISION_FACTOR / balance;
             token.mint(address(this), reward);
         }
