// SPDX-License-Identifier: MIT
pragma solidity >= 0.8.0;

import "../interfaces/IERC20.sol";
import "../libraries/SafeERC20.sol";
import "@openzeppelin/contracts/security/ReentrancyGuard.sol";

/*
 * AirDrop user addresses a token balance
 * 
 * Withdrawing tokens occurs over 4 phases:
 *  1: withrawals are limited to 25% of tokens purchased
 *  2: withrawals are limited to 50% of tokens purchased
 *  3: withrawals are limited to 75% of tokens purchased
 *  4: withrawals are unlimited
 */
contract AirDrop is ReentrancyGuard {
    using SafeERC20 for IERC20;

    // the name of this airdrop contract
    string public name; 

    struct User {
        uint256 airdropped;        // total tokens airdropped to the user
        uint256 balance;           // airdropped tokens remaining after withdrawls
    }
    
    // Token being airdropped, i.e. HelixToken
    IERC20 public token;

    /* 
     * Withdraw phase determines `token` withdrawals by users
     *  0: default on contract creation
     *     withdrawals are prohibited
     *  1: started manually by the owner 
     *     withdrawls are prohibited
     *  2: withdraw up to 25% of airdropped tokens
     *  3: withdraw up to 50% of airdropped tokens
     *  4: withdraw up to 75% of airdropped tokens
     *  5: withdraw up to 100% of airdropped tokens
     * 
     * After withdraw phase 1 is started, subsequent withdraw phases automatically 
     * begin `WITHDRAW_PHASE_DURATION` after the start of the previous withdraw phase
     */
<<<<<<< HEAD
    uint public constant WITHDRAW_PHASE_START = 1;           // Phase when withdrawing starts 
    uint public constant WITHDRAW_PHASE_END = 5;             // Last withdraw phase, does not end withdrawing

    uint public immutable WITHDRAW_PHASE_DURATION;        // Length of time for a withdrawPhase, 86400 == 1 day

    uint public withdrawPhase;                  // Current withdrawPhase
    uint public withdrawPhaseEndTimestamp;      // Timestamp after which the current withdrawPhase has ended

    uint public constant WITHDRAW_PERCENT = 100;    // the denominator, withdrawPhasePercent[x]/WITHDRAW_PERCENT
=======
    uint256 public WITHDRAW_PHASE_START;           // Phase when withdrawing starts 
    uint256 public WITHDRAW_PHASE_END;             // Last withdraw phase, does not end withdrawing
    uint256 public WITHDRAW_PHASE_DURATION;        // Length of time for a withdrawPhase, 86400 == 1 day
    uint256 public withdrawPhase;                  // Current withdrawPhase
    uint256 public withdrawPhaseEndTimestamp;      // Timestamp after which the current withdrawPhase has ended

    uint256 public WITHDRAW_PERCENT;               // Used as the denominator when calculating withdraw percent
>>>>>>> 37777dd3

    // sets whether withdrawals are enabled or disabled and by whom
    bool public isPaused;

    // Owners who can airdrop tokens to users
    address[] public owners;

    // true if address is an owner and false otherwise
    mapping(address => bool) public isOwner;

    // relates user addresses to their struct
    mapping(address => User) public users;
    
    // relates a withdrawPhase to the percent of airdropped tokens a user may withdraw during that withdrawPhase
    mapping (uint256 => uint) public withdrawPhasePercent;

   // Emitted when an owner burns amount of tickets
    event Burned(uint256 amount);

    // Emitted when a user withdraws amount of tickets
    event Withdrawn(address indexed user, uint256 amount);

    // Emitted when an existing owner adds a new owner
    event OwnerAdded(address indexed owner, address indexed newOwner);

    // Emitted when the owner pauses the sale
    event Paused();

    // Emitted when the owner unpauses the sale
    event Unpaused(); 

    // Emitted when the purchase phase is set
    event SetWithdrawPhase(uint256 withdrawPhase, uint256 startTimestamp, uint256 endTimestamp);

    modifier isValidWithdrawPhase(uint256 phase) {
        require(phase <= WITHDRAW_PHASE_END, "AirDrop: PHASE EXCEEDS WITHDRAW PHASE END");
        _;
    }

    modifier isValidAddress(address _address) {
        require(_address != address(0), "AirDrop: INVALID ADDRESS");
        _;
    }

    modifier onlyOwner() {
        require(isOwner[msg.sender], "AirDrop: CALLER IS NOT OWNER");
        _;
    }

    constructor(string memory _name, address _token, uint256 _WITHDRAW_PHASE_DURATION) isValidAddress(_token) {
        name = _name;
        token = IERC20(_token);

        isOwner[msg.sender] = true;
        owners.push(msg.sender);

        WITHDRAW_PHASE_DURATION = _WITHDRAW_PHASE_DURATION;

        withdrawPhasePercent[2] = 25;       // 25%
        withdrawPhasePercent[3] = 50;       // 50%
        withdrawPhasePercent[4] = 75;       // 75%
        withdrawPhasePercent[5] = 100;      // 100%
    }

    // used to destroy `amount` of token
    function burn(uint256 amount) external onlyOwner { 
        _validateRemoval(msg.sender, amount);
        token.burn(address(this), amount);
        emit Burned(amount);
    }

    // used to withdraw `amount` of token to caller's address
    function withdraw(uint256 amount) external {
        // want to be in the latest phase
        _updateWithdrawPhase();

        _validateRemoval(msg.sender, amount);

        if (!isOwner[msg.sender]) {
            users[msg.sender].balance -= amount;
        }
        token.safeTransfer(msg.sender, amount);

        emit Withdrawn(msg.sender, amount);
    }

    // validate whether `amount` of tokens are removable by address `by`
    function _validateRemoval(address by, uint256 amount) private view {
        require(amount <= tokenBalance(), "AirDrop: INSUFFICIENT CONTRACT BALANCE TO REMOVE");
        require(amount <= maxRemovable(by), "AirDrop: UNABLE TO REMOVE AMOUNT");
    }

    // returns `maxAmount` removable by address `by`
    function maxRemovable(address by) public view returns(uint256 maxAmount) {
        if (isOwner[by]) {
            // if paused owner can remove all tokens, otherwise they can't remove tokens
            maxAmount = isPaused ? tokenBalance() : 0;
        } else {
            if (isPaused) {
                maxAmount = 0;
            } else {
                // Max number of tokens user can withdraw as a function of withdrawPhase and 
                // number of tokens airdropped
                uint256 allowed = users[by].airdropped * withdrawPhasePercent[withdrawPhase] / WITHDRAW_PERCENT;

                // Number of tokens remaining in their balance
                uint256 balance = users[by].balance;
        
                // Can only withdraw the max allowed if they have a large enough balance
                maxAmount = balance < allowed ? balance : allowed;
            }
        }
    }

    // returns true if `amount` is removable by address `by`
    function isRemovable(address by, uint256 amount) external view returns(bool) {
        _validateRemoval(by, amount);
        return true;
    }
 
    // add a new owner to the contract, only callable by an existing owner
    function addOwner(address owner) external isValidAddress(owner) onlyOwner {
        require(!isOwner[owner], "AirDrop: ALREADY AN OWNER");
        isOwner[owner] = true;
        owners.push(owner);
        emit OwnerAdded(msg.sender, owner);
    }

    // return the address array of registered owners
    function getOwners() external view returns(address[] memory) {
        return owners;
    }
    
    // disable user withdrawals manually and enable owner removals
    function pause() external onlyOwner {
        isPaused = true;
        emit Paused();
    }
    
    // disable owner removals and enable user withdrawls (withdrawPhase dependent)
    function unpause() external onlyOwner {
        isPaused = false;
        emit Unpaused();
    }

    // return this contract's token balance
    function tokenBalance() public view returns(uint256 balance) {
        balance = token.balanceOf(address(this));
    }

    // called periodically and, if sufficient time has elapsed, update the withdrawPhase
    function updateWithdrawPhase() external {
        _updateWithdrawPhase();
    }

    function _updateWithdrawPhase() private {
        if (block.timestamp >= withdrawPhaseEndTimestamp) {
            if (withdrawPhase >= WITHDRAW_PHASE_START && withdrawPhase < WITHDRAW_PHASE_END) {
                _setWithdrawPhase(withdrawPhase + 1);
            }
        }
    }

    // used externally to update from withdrawPhase 0 to withdrawPhase 1
    // should only ever be called to set withdrawPhase == 1
    function setWithdrawPhase(uint256 phase) external onlyOwner isValidWithdrawPhase(phase) {
        _setWithdrawPhase(phase);
    }

    // used internally to update withdrawPhases
    function _setWithdrawPhase(uint256 phase) private {
        withdrawPhase = phase;
        withdrawPhaseEndTimestamp = block.timestamp + WITHDRAW_PHASE_DURATION;
        emit SetWithdrawPhase(phase, block.timestamp, withdrawPhaseEndTimestamp);
    }
   
    // used externally to airdrop multiple `_users` tokens
    // each _users[i] receives amounts[i] many tokens for i in range _users.length
    function airdropAdd(address[] calldata _users, uint[] calldata amounts) external onlyOwner {
        require(_users.length == amounts.length, "AirDrop: USERS AND AMOUNTS MUST HAVE SAME LENGTH");
        for (uint256 i = 0; i < _users.length; i++) {
            uint256 amount = amounts[i];
            require(amount <= tokenBalance(), "AirDrop: AMOUNT CAN'T BE GREATER THAN TOKENS AVAILABLE");

            address user = _users[i];
            users[user].airdropped += amount;
            users[user].balance += amount;
        }
    }

    // used externally to reduce a `user`s airdrop balance by `amount`
    function airdropRemove(address user, uint256 amount) external onlyOwner {
        if (users[user].balance < amount) {
            users[user].balance = 0;
        } else {
            users[user].balance -= amount;
        }
    }
} <|MERGE_RESOLUTION|>--- conflicted
+++ resolved
@@ -42,25 +42,15 @@
      * After withdraw phase 1 is started, subsequent withdraw phases automatically 
      * begin `WITHDRAW_PHASE_DURATION` after the start of the previous withdraw phase
      */
-<<<<<<< HEAD
-    uint public constant WITHDRAW_PHASE_START = 1;           // Phase when withdrawing starts 
-    uint public constant WITHDRAW_PHASE_END = 5;             // Last withdraw phase, does not end withdrawing
-
-    uint public immutable WITHDRAW_PHASE_DURATION;        // Length of time for a withdrawPhase, 86400 == 1 day
-
-    uint public withdrawPhase;                  // Current withdrawPhase
-    uint public withdrawPhaseEndTimestamp;      // Timestamp after which the current withdrawPhase has ended
-
-    uint public constant WITHDRAW_PERCENT = 100;    // the denominator, withdrawPhasePercent[x]/WITHDRAW_PERCENT
-=======
-    uint256 public WITHDRAW_PHASE_START;           // Phase when withdrawing starts 
-    uint256 public WITHDRAW_PHASE_END;             // Last withdraw phase, does not end withdrawing
-    uint256 public WITHDRAW_PHASE_DURATION;        // Length of time for a withdrawPhase, 86400 == 1 day
+    uint256 public constant WITHDRAW_PHASE_START = 1;           // Phase when withdrawing starts 
+    uint256 public constant WITHDRAW_PHASE_END = 5;             // Last withdraw phase, does not end withdrawing
+
+    uint256 public immutable WITHDRAW_PHASE_DURATION;        // Length of time for a withdrawPhase, 86400 == 1 day
+
     uint256 public withdrawPhase;                  // Current withdrawPhase
     uint256 public withdrawPhaseEndTimestamp;      // Timestamp after which the current withdrawPhase has ended
 
-    uint256 public WITHDRAW_PERCENT;               // Used as the denominator when calculating withdraw percent
->>>>>>> 37777dd3
+    uint256 public constant WITHDRAW_PERCENT = 100;    // the denominator, withdrawPhasePercent[x]/WITHDRAW_PERCENT
 
     // sets whether withdrawals are enabled or disabled and by whom
     bool public isPaused;
