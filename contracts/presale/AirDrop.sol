// SPDX-License-Identifier: MIT
pragma solidity >= 0.8.0;

import "../interfaces/IERC20.sol";
import "../libraries/SafeERC20.sol";
import "@openzeppelin/contracts/security/ReentrancyGuard.sol";

/*
 * AirDrop user addresses a token balance
 * 
 * Withdrawing tokens occurs over 4 phases:
 *  1: withrawals are limited to 25% of tokens purchased
 *  2: withrawals are limited to 50% of tokens purchased
 *  3: withrawals are limited to 75% of tokens purchased
 *  4: withrawals are unlimited
 */
contract AirDrop is ReentrancyGuard {
    using SafeERC20 for IERC20;

    // the name of this airdrop contract
    string public name; 

    struct User {
        uint256 airdropped;        // total tokens airdropped to the user
        uint256 balance;           // airdropped tokens remaining after withdrawls
    }
    
    // Token being airdropped, i.e. HelixToken
    IERC20 public token;

    /* 
     * Withdraw phase determines `token` withdrawals by users
     *  0: default on contract creation
     *     withdrawals are prohibited
     *  1: started manually by the owner 
     *     withdrawls are prohibited
     *  2: withdraw up to 25% of airdropped tokens
     *  3: withdraw up to 50% of airdropped tokens
     *  4: withdraw up to 75% of airdropped tokens
     *  5: withdraw up to 100% of airdropped tokens
     * 
     * After withdraw phase 1 is started, subsequent withdraw phases automatically 
     * begin `WITHDRAW_PHASE_DURATION` after the start of the previous withdraw phase
     */
    uint256 public constant WITHDRAW_PHASE_START = 1;           // Phase when withdrawing starts 
    uint256 public constant WITHDRAW_PHASE_END = 5;             // Last withdraw phase, does not end withdrawing

    uint256 public immutable WITHDRAW_PHASE_DURATION;        // Length of time for a withdrawPhase, 86400 == 1 day

    uint256 public withdrawPhase;                  // Current withdrawPhase
    uint256 public withdrawPhaseEndTimestamp;      // Timestamp after which the current withdrawPhase has ended

    uint256 public constant WITHDRAW_PERCENT = 100;    // the denominator, withdrawPhasePercent[x]/WITHDRAW_PERCENT

    // sets whether withdrawals are enabled or disabled and by whom
    bool public isPaused;

    // Owners who can airdrop tokens to users
    address[] public owners;

    // true if address is an owner and false otherwise
    mapping(address => bool) public isOwner;

    // relates user addresses to their struct
    mapping(address => User) public users;
    
    // relates a withdrawPhase to the percent of airdropped tokens a user may withdraw during that withdrawPhase
    mapping (uint256 => uint) public withdrawPhasePercent;

   // Emitted when an owner burns amount of tickets
    event Burned(uint256 amount);

    // Emitted when a user withdraws amount of tickets
    event Withdrawn(address indexed user, uint256 amount);

    // Emitted when an existing owner adds a new owner
    event OwnerAdded(address indexed owner, address indexed newOwner);

    // Emitted when the owner pauses the sale
    event Paused();

    // Emitted when the owner unpauses the sale
    event Unpaused(); 

    // Emitted when the purchase phase is set
    event SetWithdrawPhase(uint256 withdrawPhase, uint256 startTimestamp, uint256 endTimestamp);

<<<<<<< HEAD
    modifier isValidWithdrawPhase(uint phase) {
        require(phase <= WITHDRAW_PHASE_END, "AirDrop: invalid withdraw phase");
=======
    modifier isValidWithdrawPhase(uint256 phase) {
        require(phase <= WITHDRAW_PHASE_END, "AirDrop: PHASE EXCEEDS WITHDRAW PHASE END");
>>>>>>> 78ed345d
        _;
    }

    modifier isNotZeroAddress(address _address) {
        require(_address != address(0), "AirDrop: zero address");
        _;
    }

    modifier onlyOwner() {
        require(isOwner[msg.sender], "AirDrop: not owner");
        _;
    }

<<<<<<< HEAD
    constructor(string memory _name, address _token, uint _WITHDRAW_PHASE_DURATION) isNotZeroAddress(_token) {
=======
    constructor(string memory _name, address _token, uint256 _WITHDRAW_PHASE_DURATION) isValidAddress(_token) {
>>>>>>> 78ed345d
        name = _name;
        token = IERC20(_token);

        isOwner[msg.sender] = true;
        owners.push(msg.sender);

        WITHDRAW_PHASE_DURATION = _WITHDRAW_PHASE_DURATION;

        withdrawPhasePercent[2] = 25;       // 25%
        withdrawPhasePercent[3] = 50;       // 50%
        withdrawPhasePercent[4] = 75;       // 75%
        withdrawPhasePercent[5] = 100;      // 100%
    }

    // used to destroy `amount` of token
    function burn(uint256 amount) external onlyOwner { 
        _validateRemoval(msg.sender, amount);
        token.burn(address(this), amount);
        emit Burned(amount);
    }

    // used to withdraw `amount` of token to caller's address
    function withdraw(uint256 amount) external {
        // want to be in the latest phase
        _updateWithdrawPhase();

        _validateRemoval(msg.sender, amount);

        if (!isOwner[msg.sender]) {
            users[msg.sender].balance -= amount;
        }
        token.safeTransfer(msg.sender, amount);

        emit Withdrawn(msg.sender, amount);
    }

    // validate whether `amount` of tokens are removable by address `by`
<<<<<<< HEAD
    function _validateRemoval(address by, uint amount) private view {
        require(amount <= tokenBalance(), "AirDrop: insufficient contract balance");
        require(amount <= maxRemovable(by), "AirDrop: unable to remove");
=======
    function _validateRemoval(address by, uint256 amount) private view {
        require(amount <= tokenBalance(), "AirDrop: INSUFFICIENT CONTRACT BALANCE TO REMOVE");
        require(amount <= maxRemovable(by), "AirDrop: UNABLE TO REMOVE AMOUNT");
>>>>>>> 78ed345d
    }

    // returns `maxAmount` removable by address `by`
    function maxRemovable(address by) public view returns(uint256 maxAmount) {
        if (isOwner[by]) {
            // if paused owner can remove all tokens, otherwise they can't remove tokens
            maxAmount = isPaused ? tokenBalance() : 0;
        } else {
            if (isPaused) {
                maxAmount = 0;
            } else {
                // Max number of tokens user can withdraw as a function of withdrawPhase and 
                // number of tokens airdropped
                uint256 allowed = users[by].airdropped * withdrawPhasePercent[withdrawPhase] / WITHDRAW_PERCENT;

                // Number of tokens remaining in their balance
                uint256 balance = users[by].balance;
        
                // Can only withdraw the max allowed if they have a large enough balance
                maxAmount = balance < allowed ? balance : allowed;
            }
        }
    }

    // returns true if `amount` is removable by address `by`
    function isRemovable(address by, uint256 amount) external view returns(bool) {
        _validateRemoval(by, amount);
        return true;
    }
 
    // add a new owner to the contract, only callable by an existing owner
    function addOwner(address owner) external isNotZeroAddress(owner) onlyOwner {
        require(!isOwner[owner], "AirDrop: already owner");
        isOwner[owner] = true;
        owners.push(owner);
        emit OwnerAdded(msg.sender, owner);
    }

    // return the address array of registered owners
    function getOwners() external view returns(address[] memory) {
        return owners;
    }
    
    // disable user withdrawals manually and enable owner removals
    function pause() external onlyOwner {
        isPaused = true;
        emit Paused();
    }
    
    // disable owner removals and enable user withdrawls (withdrawPhase dependent)
    function unpause() external onlyOwner {
        isPaused = false;
        emit Unpaused();
    }

    // return this contract's token balance
    function tokenBalance() public view returns(uint256 balance) {
        balance = token.balanceOf(address(this));
    }

    // called periodically and, if sufficient time has elapsed, update the withdrawPhase
    function updateWithdrawPhase() external {
        _updateWithdrawPhase();
    }

    function _updateWithdrawPhase() private {
        if (block.timestamp >= withdrawPhaseEndTimestamp) {
            if (withdrawPhase >= WITHDRAW_PHASE_START && withdrawPhase < WITHDRAW_PHASE_END) {
                _setWithdrawPhase(withdrawPhase + 1);
            }
        }
    }

    // used externally to update from withdrawPhase 0 to withdrawPhase 1
    // should only ever be called to set withdrawPhase == 1
    function setWithdrawPhase(uint256 phase) external onlyOwner isValidWithdrawPhase(phase) {
        _setWithdrawPhase(phase);
    }

    // used internally to update withdrawPhases
    function _setWithdrawPhase(uint256 phase) private {
        withdrawPhase = phase;
        withdrawPhaseEndTimestamp = block.timestamp + WITHDRAW_PHASE_DURATION;
        emit SetWithdrawPhase(phase, block.timestamp, withdrawPhaseEndTimestamp);
    }
   
    // used externally to airdrop multiple `_users` tokens
    // each _users[i] receives amounts[i] many tokens for i in range _users.length
    function airdropAdd(address[] calldata _users, uint[] calldata amounts) external onlyOwner {
<<<<<<< HEAD
        require(_users.length == amounts.length, "AirDrop: users and amounts must be same length");
        for (uint i = 0; i < _users.length; i++) {
            uint amount = amounts[i];
            require(amount <= tokenBalance(), "AirDrop: amount greater than tokens available");
=======
        require(_users.length == amounts.length, "AirDrop: USERS AND AMOUNTS MUST HAVE SAME LENGTH");
        for (uint256 i = 0; i < _users.length; i++) {
            uint256 amount = amounts[i];
            require(amount <= tokenBalance(), "AirDrop: AMOUNT CAN'T BE GREATER THAN TOKENS AVAILABLE");
>>>>>>> 78ed345d

            address user = _users[i];
            users[user].airdropped += amount;
            users[user].balance += amount;
        }
    }

    // used externally to reduce a `user`s airdrop balance by `amount`
    function airdropRemove(address user, uint256 amount) external onlyOwner {
        if (users[user].balance < amount) {
            users[user].balance = 0;
        } else {
            users[user].balance -= amount;
        }
    }
} <|MERGE_RESOLUTION|>--- conflicted
+++ resolved
@@ -85,13 +85,8 @@
     // Emitted when the purchase phase is set
     event SetWithdrawPhase(uint256 withdrawPhase, uint256 startTimestamp, uint256 endTimestamp);
 
-<<<<<<< HEAD
-    modifier isValidWithdrawPhase(uint phase) {
+    modifier isValidWithdrawPhase(uint256 phase) {
         require(phase <= WITHDRAW_PHASE_END, "AirDrop: invalid withdraw phase");
-=======
-    modifier isValidWithdrawPhase(uint256 phase) {
-        require(phase <= WITHDRAW_PHASE_END, "AirDrop: PHASE EXCEEDS WITHDRAW PHASE END");
->>>>>>> 78ed345d
         _;
     }
 
@@ -105,11 +100,7 @@
         _;
     }
 
-<<<<<<< HEAD
-    constructor(string memory _name, address _token, uint _WITHDRAW_PHASE_DURATION) isNotZeroAddress(_token) {
-=======
-    constructor(string memory _name, address _token, uint256 _WITHDRAW_PHASE_DURATION) isValidAddress(_token) {
->>>>>>> 78ed345d
+    constructor(string memory _name, address _token, uint256 _WITHDRAW_PHASE_DURATION) isNotZeroAddress(_token) {
         name = _name;
         token = IERC20(_token);
 
@@ -147,15 +138,9 @@
     }
 
     // validate whether `amount` of tokens are removable by address `by`
-<<<<<<< HEAD
-    function _validateRemoval(address by, uint amount) private view {
+    function _validateRemoval(address by, uint256 amount) private view {
         require(amount <= tokenBalance(), "AirDrop: insufficient contract balance");
         require(amount <= maxRemovable(by), "AirDrop: unable to remove");
-=======
-    function _validateRemoval(address by, uint256 amount) private view {
-        require(amount <= tokenBalance(), "AirDrop: INSUFFICIENT CONTRACT BALANCE TO REMOVE");
-        require(amount <= maxRemovable(by), "AirDrop: UNABLE TO REMOVE AMOUNT");
->>>>>>> 78ed345d
     }
 
     // returns `maxAmount` removable by address `by`
@@ -245,17 +230,10 @@
     // used externally to airdrop multiple `_users` tokens
     // each _users[i] receives amounts[i] many tokens for i in range _users.length
     function airdropAdd(address[] calldata _users, uint[] calldata amounts) external onlyOwner {
-<<<<<<< HEAD
         require(_users.length == amounts.length, "AirDrop: users and amounts must be same length");
-        for (uint i = 0; i < _users.length; i++) {
-            uint amount = amounts[i];
-            require(amount <= tokenBalance(), "AirDrop: amount greater than tokens available");
-=======
-        require(_users.length == amounts.length, "AirDrop: USERS AND AMOUNTS MUST HAVE SAME LENGTH");
         for (uint256 i = 0; i < _users.length; i++) {
             uint256 amount = amounts[i];
-            require(amount <= tokenBalance(), "AirDrop: AMOUNT CAN'T BE GREATER THAN TOKENS AVAILABLE");
->>>>>>> 78ed345d
+            require(amount <= tokenBalance(), "AirDrop: amount greater than tokens available");
 
             address user = _users[i];
             users[user].airdropped += amount;
