--- conflicted
+++ resolved
@@ -104,13 +104,8 @@
     // Emitted when the purchase phase is set
     event SetPurchasePhase(uint256 purchasePhase, uint256 startTimestamp, uint256 endTimestamp);
 
-<<<<<<< HEAD
-    modifier isValidPurchasePhase(uint phase) {
+    modifier isValidPurchasePhase(uint256 phase) {
         require(phase <= PURCHASE_PHASE_END, "PublicPresale: invalid purchase phase");
-=======
-    modifier isValidPurchasePhase(uint256 phase) {
-        require(phase <= PURCHASE_PHASE_END, "PublicPresale: PHASE EXCEEDS PURCHASE PHASE END");
->>>>>>> 78ed345d
         _;
     }
 
@@ -194,18 +189,10 @@
     }
 
     // validate that `user` is eligible to purchase `amount` of tickets
-<<<<<<< HEAD
-    function _validatePurchase(address user, uint amount) private view isNotAboveTicketsAvailable(amount) isNotZeroAddress(user) {
+    function _validatePurchase(address user, uint256 amount) private view isNotAboveTicketsAvailable(amount) isNotZeroAddress(user) {
         require(purchasePhase >= PURCHASE_PHASE_START, "PublicPresale: sale not started");
         require(!isPaused, "PublicPresale: sale is paused");
         require(amount >= MINIMUM_TICKET_PURCHASE, "PublicPresale: amount below minimum purchase size");
-=======
-    function _validatePurchase(address user, uint256 amount) private view isValidAddress(user) {
-        require(purchasePhase >= PURCHASE_PHASE_START, "PublicPresale: SALE HAS NOT STARTED");
-        require(!isPaused, "PublicPresale: SALE IS PAUSED");
-        require(amount >= MINIMUM_TICKET_PURCHASE, "PublicPresale: AMOUNT IS LESS THAN MINIMUM TICKET PURCHASE");
-        require(amount <= ticketsAvailable, "PublicPresale: TICKETS ARE SOLD OUT");
->>>>>>> 78ed345d
         if (purchasePhase == PURCHASE_PHASE_START) { 
             require(whitelist[user], "PublicPresale: user not whitelisted");
         }
@@ -249,11 +236,7 @@
 
     // used internally to remove `amount` of tickets from circulation and transfer an 
     // amount of `outputToken` equivalent in value to `amount` to `to`
-<<<<<<< HEAD
-    function _remove(uint amount) private isNotAboveTicketsAvailable(amount) {
-=======
-    function _remove(uint256 amount) private {
->>>>>>> 78ed345d
+    function _remove(uint256 amount) private isNotAboveTicketsAvailable(amount) {
         // proceed only if the removal is valid
         // note that only owners can make removals
         require(isPaused, "PublicPresale: sale must be paused");
