--- conflicted
+++ resolved
@@ -21,17 +21,10 @@
     using SafeERC20 for IERC20;
 
     // Maximum number of tickets available for purchase at the start of the sale
-<<<<<<< HEAD
-    uint public constant TICKET_MAX = 21000;
+    uint256 public constant TICKET_MAX = 21000;
 
     // Minimum number of tickets that can be purchased at a time
-    uint public constant MINIMUM_TICKET_PURCHASE = 1;
-=======
-    uint256 public TICKET_MAX;
-
-    // Minimum number of tickets that can be purchased at a time
-    uint256 public MINIMUM_TICKET_PURCHASE;
->>>>>>> 37777dd3
+    uint256 public constant MINIMUM_TICKET_PURCHASE = 1;
 
     // Unsold tickets available for purchase
     // ticketsAvailable = TICKET_MAX - (sum(user.purchased) for user in whitelist)
@@ -51,17 +44,10 @@
     uint256 public OUTPUT_RATE;
 
     // Number of decimals on the `inputToken` used for calculating ticket exchange rates
-<<<<<<< HEAD
-    uint public constant INPUT_TOKEN_DECIMALS = 1e18;
+    uint256 public constant INPUT_TOKEN_DECIMALS = 1e18;
 
     // Number of decimals on the `outputToken` used for calculating ticket exchange rates
-    uint public constant OUTPUT_TOKEN_DECIMALS = 1e18;
-=======
-    uint256 public INPUT_TOKEN_DECIMALS;
-
-    // Number of decimals on the `outputToken` used for calculating ticket exchange rates
-    uint256 public OUTPUT_TOKEN_DECIMALS;
->>>>>>> 37777dd3
+    uint256 public constant OUTPUT_TOKEN_DECIMALS = 1e18;
 
     // Address that receives `inputToken`s sold in exchange for tickets
     address public treasury;
@@ -75,21 +61,13 @@
      *  2: begins automatically PURCHASE_PHASE_DURATION after the start of purchase phase 1
      *     purchases are available to any address
      */
-<<<<<<< HEAD
-    uint public constant PURCHASE_PHASE_START = 1;          // Phase when purchasing starts
-    uint public constant PURCHASE_PHASE_END = 2;            // Last phase before purchasing ends
-
-    uint public immutable PURCHASE_PHASE_DURATION;          // Length of time for a purchasePhase, 86400 == 1 day
-
-    uint public purchasePhase;                  // Current purchasePhase
-    uint public purchasePhaseEndTimestamp;      // Timestamp after which the current purchasePhase has ended
-=======
-    uint256 public PURCHASE_PHASE_START;           // Phase when purchasing starts
-    uint256 public PURCHASE_PHASE_END;             // Last phase before purchasing ends
-    uint256 public PURCHASE_PHASE_DURATION;        // Length of time for a purchasePhase, 86400 == 1 day
+    uint256 public constant PURCHASE_PHASE_START = 1;          // Phase when purchasing starts
+    uint256 public constant PURCHASE_PHASE_END = 2;            // Last phase before purchasing ends
+
+    uint256 public immutable PURCHASE_PHASE_DURATION;          // Length of time for a purchasePhase, 86400 == 1 day
+
     uint256 public purchasePhase;                  // Current purchasePhase
     uint256 public purchasePhaseEndTimestamp;      // Timestamp after which the current purchasePhase has ended
->>>>>>> 37777dd3
 
     // Further purchases are prohibited if paused
     // and owner only burn and withdraw functions are enabled
