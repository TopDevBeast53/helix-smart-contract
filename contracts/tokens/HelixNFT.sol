// SPDX-License-Identifier: MIT
pragma solidity >=0.8.0;

import "@openzeppelin/contracts-upgradeable/proxy/utils/Initializable.sol";
import "@openzeppelin/contracts-upgradeable/token/ERC721/extensions/ERC721EnumerableUpgradeable.sol";
import "@openzeppelin/contracts/utils/Strings.sol";
import "@openzeppelin/contracts/utils/structs/EnumerableSet.sol";

contract HelixNFT is ERC721EnumerableUpgradeable {
    using Strings for uint256;
    using EnumerableSet for EnumerableSet.AddressSet;

    address private _owner;
    uint256 private _reentrancyStatus;

    // Maximum length of tokens per request
    uint256 public constant MAX_ARRAY_LENGTH_PER_REQUEST = 30;

    /**
     * @dev Stakers who can change attribute `isStaked` of token
     *
     * NOTE : Stakers would be HelixChefNFT contract
     */
    EnumerableSet.AddressSet private _stakers;

    /**
     * @dev Minters who can mint token
     * 
     * NOTE : Minters would be address of Whitelist for Presale Or Launchpad contract address for Sale
     */
    EnumerableSet.AddressSet private _minters;

    /**
     * @dev Accruers who can accrue HelixPoints to users
     *
     * NOTE : Accruers would be SwapRewards contract
     */
    EnumerableSet.AddressSet private _accruers;

    /**
     * @dev Base URI for computing {tokenURI}. If set, the resulting URI for each
     * token will be the concatenation of the `baseURI` and the `tokenId`.
     */
    string private _internalBaseURI;

    /**
     * @dev Last NFT token id, it's increasing on mint
     */
    uint256 private _lastTokenId;
    
    /**
     * @dev A HelixNFT has Helix Points amount initially when it is minted
     *
     * NOTE : Set its value when deploy this contract
     */
    uint256 private _initialHelixPoints;

    /**
     * @dev When level up, add a percentage of your previous HelixPoints.
     */
    uint8 private _levelUpPercent; 

    //User can upgrade a NFT which he/she wants to boost, it needs to put certain Amount of Helix Points in the NFT.

    //e.g.
    //   To upgrade 1st level NFT to 2nd level, the user needs to have 10 Helix Points in the token
    //   To upgrade 2nd level NFT to 3rd level, the user needs to have 50 Helix Points in the token
    //   To upgrade 3rd level NFT to 4th level, the user needs to have 100 Helix Points in the token
    //   To upgrade 4th level NFT to 5th level, the user needs to have 200 Helix Points in the token
    //   To upgrade 5th level NFT to 6th level, the user needs to have 500 Helix Points in the token

    /**
     * @dev List of HelixPoints amount limits that a NFT can have by level
     */
    uint[7] private _helixPointsTable;

    /**
     * @dev Structure for attributes the Helix NFTs
     */
    struct Token {
        // ID of the bridged NFT.
        string externalTokenID;
        // External token URI to use.
        string tokenURI;

        // Helix Point is a “power” of your NFT and a tool that helps you to boost your NFT and earn more crypto
        uint256 helixPoints;
        // Helix NFT consists of on a particular level:
        uint256 level;
        // Timestamp the token is minted(block's timestamp)
        uint256 createTimestamp;

        // True if staked, false otherwise
        bool isStaked;
    }

    // map token info by token ID : TokenId => Token
    mapping(uint256 => Token) private _tokens;
    // map accrued HelixPoints by user address : userAddress => accumulated HelixPoints amount
    mapping(address => uint) private _accumulatedHP;

    // event when any tokenId gain HelixPoints 
    event AccrueHelixPoints(address indexed tokenId, uint256 amount);
    // event when an user level up from which tokenId
    event LevelUp(address indexed user, uint256 indexed newLevel, uint256 tokenId);
    event Initialize(string baseURI, uint256 initialHelixPoints);
    event TokenMint(address indexed to, uint256 indexed tokenId, uint256 level, uint256 helixPoints);

    modifier isNotZeroAddress(address _address) {
        require(_address != address(0), "HelixNFT: zero address");
        _;
    }

    modifier tokenIdExists(uint256 tokenId) {
        require(_exists(tokenId), "HelixNFT: nonexistent token");
        _;
    }

    modifier isNotZero(uint256 amount) {
        require(amount > 0, "HelixNFT: zero amount");
        _;
    }

    /**
     * @dev Initializes the contract by setting a `name` and a `symbol` to the token collection.
     */
    function initialize(
        string memory baseURI,
        uint256 initialHelixPoints,
        uint8 levelUpPercent
    ) external initializer {
        _owner = msg.sender;
        _reentrancyStatus = 1;

        __ERC721_init("Helix NFT", "HELIX-NFT");
        __ERC721Enumerable_init();

        _internalBaseURI = baseURI;
        _initialHelixPoints = initialHelixPoints;
        _levelUpPercent = levelUpPercent;

        _helixPointsTable[0] = 100 ether;//it means nothing because level start from `1 LEVEL`
        _helixPointsTable[1] = 10 ether;
        _helixPointsTable[2] = 50 ether;
        _helixPointsTable[3] = 100 ether;
        _helixPointsTable[4] = 200 ether;
        _helixPointsTable[5] = 500 ether;
        _helixPointsTable[6] = 10000 ether;

        emit Initialize(baseURI, initialHelixPoints);
    }
    
    //Public functions --------------------------------------------------------------------------------------------

    /**
     * @dev See {ERC721-tokenURI}.
     */
<<<<<<< HEAD
    function tokenURI(uint256 id) public view override tokenIdExists(id) returns (string memory) {
=======
    function tokenURI(uint256 id) public view override returns (string memory) {
        require(_exists(id), "URI query for nonexistent token");

>>>>>>> 78ed345d
        return string(abi.encodePacked(_tokens[id].tokenURI));
    }

    /**
     * @dev Override funtion to avoid the approval of the staked token
     */
    function approve(address to, uint256 tokenId) public override {
        if (_tokens[tokenId].isStaked) {
            revert("ERC721: Token is staked");
        }
        super.approve(to, tokenId);
    }

    //Internal functions --------------------------------------------------------------------------------------------

    /**
     * @dev Override funtion to avoid the transfer of the staked token
     */
    function _beforeTokenTransfer(
        address from,
        address to,
        uint256 tokenId
    ) internal virtual override(ERC721EnumerableUpgradeable) {
        if (_tokens[tokenId].isStaked) {
            revert("ERC721: Token is staked");
        }
        super._beforeTokenTransfer(from, to, tokenId);
    }

    //External functions --------------------------------------------------------------------------------------------

    /**
     * @dev To mint HelixNFT
     *
     * Initialize:
     *      set helixPoints as initialHelixPoints value
     *      set level as 1 (start from 1 LEVEL)
     */
<<<<<<< HEAD
    function mint(address to) public onlyMinter nonReentrant isNotZeroAddress(to) {
=======
    function mint(address to) external onlyMinter nonReentrant {
        require(to != address(0), "Address can not be zero");
>>>>>>> 78ed345d
        _lastTokenId += 1;
        uint256 tokenId = _lastTokenId;
        _tokens[tokenId].helixPoints = _initialHelixPoints;
        _tokens[tokenId].createTimestamp = block.timestamp;
        _tokens[tokenId].level = 1;
        _safeMint(to, tokenId);
    }

    // Mints external NFT
<<<<<<< HEAD
    function mintExternal(address to, string calldata externalTokenID, string calldata uri) public onlyMinter nonReentrant isNotZeroAddress(to) {
=======
    function mintExternal(address to, string calldata externalTokenID, string calldata uri) external onlyMinter nonReentrant {
        require(to != address(0), "Address can not be zero");
>>>>>>> 78ed345d
        _lastTokenId += 1;
        uint256 tokenId = _lastTokenId;
        _tokens[tokenId].helixPoints = _initialHelixPoints;
        _tokens[tokenId].createTimestamp = block.timestamp;
        _tokens[tokenId].level = 1;
        _tokens[tokenId].externalTokenID = externalTokenID;
        _tokens[tokenId].tokenURI = uri;
        _safeMint(to, tokenId);
    }

    function burn(uint256 tokenId) external nonReentrant {
        _burn(tokenId);
    }
    
    /**
     * @dev To get token IDs of user by address
     */
    function getTokenIdsOfOwner(address user) external view returns (uint[] memory) {
<<<<<<< HEAD
        uint balance = ERC721Upgradeable.balanceOf(user);
        require(balance > 0, "HelixNFT: insufficient balance");
=======
        uint256 balance = ERC721Upgradeable.balanceOf(user);
        require(balance > 0, "Nothing is balance of you!");
>>>>>>> 78ed345d
        uint[] memory tokenIds = new uint[](balance);
        for (uint256 index = 0; index < balance; index++) {
            tokenIds[index] = tokenOfOwnerByIndex(user, index);
        }
        return tokenIds;
    }

    /**
     * @dev To get the last token Id
     */
    function getLastTokenId() external view returns (uint) {
        return _lastTokenId;
    }

    /**
     * @dev External funtion to upgrade `tokenId` to the next level
     *
     * NOTE: When level up, it's added a `_levelUpPercent` percentage of your previous HelixPoints
     *
     * Requirements:
     * - The current token level must be valid.
     * - The current held HelixPoints amount must be sufficient.
     */
    function levelUp(uint256 tokenId) external onlyStaker {
        Token storage token = _tokens[tokenId];
<<<<<<< HEAD
        uint curLevel = token.level;
        require(curLevel > 0 && curLevel < 7, "HelixNFT: invalid level");
        uint curHelixPoints = token.helixPoints;
        require(_helixPointsTable[curLevel] == curHelixPoints, "HelixNFT: insufficient points");
=======
        uint256 curLevel = token.level;
        require(curLevel > 0 && curLevel < 7, "Token level is not valid");
        uint256 curHelixPoints = token.helixPoints;
        require(_helixPointsTable[curLevel] == curHelixPoints, "Insufficient amount of HelixPoints");
>>>>>>> 78ed345d

        token.level = curLevel + 1;
        token.helixPoints = curHelixPoints + (curHelixPoints * _levelUpPercent) / 100;

        emit LevelUp(msg.sender, (curLevel + 1), tokenId);
    }
    
    /**
     * @dev Returns (HelixPoints amount to upgrade to the next level - current HP amount)
     */
    function remainHPToNextLevel(uint256 tokenId) external view returns (uint) {
        return _remainHPToNextLevel(tokenId);
    }

    /**
     * @dev See accumulated HelixPoints amount by `user`
     */
    function getAccumulatedHP(address user) external view returns (uint) {
        return _accumulatedHP[user];
    }

    /**
     * @dev Set accumulated HelixPoints amount of `user`
     */
<<<<<<< HEAD
    function setAccumulatedHP(address user, uint amount) external onlyStaker isNotZero(amount) {
=======
    function setAccumulatedHP(address user, uint256 amount) external onlyStaker {
        require(amount >= 0, "Wrong number of amount");
>>>>>>> 78ed345d
        _accumulatedHP[user] = amount;
    }

    /**
     * @dev Used by accruer to accrue HelixPoints `amount` to `user`
     *
     * NOTE: It would be called by swap contract(accruer).
     *       An user can accumulate HelixPoints as a reward when Swapping
     */
<<<<<<< HEAD
    function accruePoints(address user, uint amount) external onlyAccruer isNotZero(amount) {
=======
    function accruePoints(address user, uint256 amount) external onlyAccruer {
        require(amount > 0, "Wrong number of amount");
>>>>>>> 78ed345d
        _accumulatedHP[user] += amount;
        emit AccrueHelixPoints(user, amount);
    }
    
    /**
     * @dev External function to get the information of `tokenId`
     */
<<<<<<< HEAD
    function getToken(uint _tokenId) 
        external 
        view
        tokenIdExists(_tokenId)
=======
    function getToken(uint256 _tokenId) external view
>>>>>>> 78ed345d
        returns (
            uint256 tokenId,
            address tokenOwner,
            uint256 level,
            uint256 helixPoints,
            uint256 remainHPToNextLvl,
            bool isStaked,
            uint256 createTimestamp,
            string memory externalTokenID,
            string memory uri
        )
    {
<<<<<<< HEAD
=======
        require(_exists(_tokenId), "token does not exist");
>>>>>>> 78ed345d
        Token memory token = _tokens[_tokenId];
        tokenId = _tokenId;
        tokenOwner = ownerOf(_tokenId);
        level = token.level;
        helixPoints = token.helixPoints;
        remainHPToNextLvl = _remainHPToNextLevel(_tokenId);
        isStaked = token.isStaked;
        createTimestamp = token.createTimestamp;
        externalTokenID = token.externalTokenID;
        uri = tokenURI(_tokenId);
    }

<<<<<<< HEAD
    function getExternalTokenID(uint _tokenId) external view tokenIdExists(_tokenId) returns (string memory) {
=======
    function getExternalTokenID(uint256 _tokenId) external view returns (string memory) {
        require(_exists(_tokenId), "token does not exist");
>>>>>>> 78ed345d
        return _tokens[_tokenId].externalTokenID;
    }

    /**
     * @dev External function to get helixPoints by `tokenId`
     */
    function getHelixPoints(uint256 tokenId) external view returns (uint) {
        return _tokens[tokenId].helixPoints;
    }

    /**
     * @dev External function to set helixPoints by `tokenId`
     */
<<<<<<< HEAD
    function setHelixPoints(uint tokenId, uint amount) external onlyStaker isNotZero(amount) {
=======
    function setHelixPoints(uint256 tokenId, uint256 amount) external onlyStaker {
        require(amount > 0, "Wrong number of amount");
>>>>>>> 78ed345d
        _tokens[tokenId].helixPoints = amount;
    }

    /**
     * @dev Returns the owner address and staked status among the token information with the given 'tokenId'.
     * 
     * HelixChefNFT's `stake` function calls it to get token's information by token ID
     */
<<<<<<< HEAD
    function getInfoForStaking(uint tokenId) external view tokenIdExists(tokenId) returns (address tokenOwner, bool isStaked, uint helixPoints) {
=======
    function getInfoForStaking(uint256 tokenId) external view returns (address tokenOwner, bool isStaked, uint256 helixPoints) {
        require(_exists(tokenId), "URI query for nonexistent token");


>>>>>>> 78ed345d
        tokenOwner = ownerOf(tokenId);
        isStaked = _tokens[tokenId].isStaked;
        helixPoints = _tokens[tokenId].helixPoints;
    }

    /**
     * @dev External function to get level by `tokenId`
     */
    function getLevel(uint256 tokenId) external view returns (uint) {
        return _tokens[tokenId].level;
    }

    /** 
     * @dev Set to set Base URI
     * @param tokenId uint256 ID of the token to be staked/unstaked
     * @param isStaked bool whether to being staked or not
     *
     * HelixChefNFT's `stake` function calls it to set staked status into token's info by token ID
     * 
     * NOTE: - Staked token can't be transferred to anyone
     *       - Staker would be HelixChefNFT contract
     */
<<<<<<< HEAD
    function setIsStaked(uint tokenId, bool isStaked) external onlyStaker tokenIdExists(tokenId) {
=======
    function setIsStaked(uint256 tokenId, bool isStaked) external onlyStaker {
        require(_exists(tokenId), "URI query for nonexistent token");

>>>>>>> 78ed345d
        if (isStaked) {
            // Clear approval for not to transfer when staked token 
            _approve(address(0), tokenId);
        }
        _tokens[tokenId].isStaked = isStaked;
    }

    /**
     * @dev External function to set new Base URI
     */
    function setBaseURI(string calldata newBaseUri) external onlyOwner {
        _internalBaseURI = newBaseUri;
    }

    /**
     * @dev External function to set HelixPointsTable
     */
    function setHelixPointsTable(uint[7] calldata hpTable) external onlyOwner {
        _helixPointsTable = hpTable;
    }

    /**
     * @dev External function to set LevelUpPercent
     *
     * NOTE: percentage value: e.g. 10%
     */
    function setLevelUpPercent(uint8 percent) external onlyOwner isNotZero(percent) {
        _levelUpPercent = percent;
    }

    /**
     * @dev Returns (HelixPoints amount to upgrade to the next level - current HP amount)
     */
    function _remainHPToNextLevel(uint256 tokenId) internal view returns (uint) {
        return _helixPointsTable[uint(_tokens[tokenId].level)] - _tokens[tokenId].helixPoints;
    }

    //Role functions for Staker --------------------------------------------------------------------------------------

    /**
     * @dev used by owner to add staker who changes `isStaked` of token
     * @param _addStaker address of staker to be added.
     * @return true if successful.
     */
    function addStaker(address _addStaker) public onlyOwner isNotZeroAddress(_addStaker) returns (bool) {
        return EnumerableSet.add(_stakers, _addStaker);
    }

    /**
     * @dev used by owner to delete staker who changes `isStaked` of token
     * @param _delStaker address of staker to be deleted.
     * @return true if successful.
     */
    function delStaker(address _delStaker) external onlyOwner isNotZeroAddress(_delStaker) returns (bool) {
        return EnumerableSet.remove(_stakers, _delStaker);
    }

    /**
     * @dev See the number of stakers
     * @return number of stakers.
     */
    function getStakerLength() public view returns (uint256) {
        return EnumerableSet.length(_stakers);
    }

    /**
     * @dev Check if an address is a staker
     * @return true or false based on staker status.
     */
    function isStaker(address account) public view returns (bool) {
        return EnumerableSet.contains(_stakers, account);
    }

    /**
     * @dev Get the staker at n location
     * @param _index index of address set
     * @return address of staker at index.
     */
    function getStaker(uint256 _index)
        external
        view
        onlyOwner
        returns (address)
    {
        require(_index <= getStakerLength() - 1, "HelixNFT: index out of bounds");
        return EnumerableSet.at(_stakers, _index);
    }

    /**
     * @dev Modifier for changing `isStaked` of token
     */
    modifier onlyStaker() {
        require(isStaker(msg.sender), "HelixNFT: not staker");
        _;
    }

    //Role functions for Minter --------------------------------------------------------------------------------------

    /**
     * @dev used by owner to add minter who can mint
     * @param _addMinter address of minter to be added.
     * @return true if successful.
     */
    function addMinter(address _addMinter) public onlyOwner isNotZeroAddress(_addMinter) returns (bool) {
        return EnumerableSet.add(_minters, _addMinter);
    }

    /**
     * @dev used by owner to delete minter
     * @param _delMinter address of minter to be deleted.
     * @return true if successful.
     */
    function delMinter(address _delMinter) external onlyOwner isNotZeroAddress(_delMinter) returns (bool) {
        return EnumerableSet.remove(_minters, _delMinter);
    }

    /**
     * @dev See the number of minters
     * @return number of minters.
     */
    function getMinterLength() public view returns (uint256) {
        return EnumerableSet.length(_minters);
    }

    /**
     * @dev Check if an address is a minter
     * @return true or false based on minter status.
     */
    function isMinter(address account) public view returns (bool) {
        return EnumerableSet.contains(_minters, account);
    }

    /**
     * @dev Get the minter at n location
     * @param _index index of address set
     * @return address of minter at index.
     */
    function getMinter(uint256 _index)
        external
        view
        onlyOwner
        returns (address)
    {
        require(_index <= getMinterLength() - 1, "HelixNFT: index out of bounds");
        return EnumerableSet.at(_minters, _index);
    }

    /**
     * @dev Modifier
     */
    modifier onlyMinter() {
        require(isMinter(msg.sender), "HelixNFT: not minter");
        _;
    }

    //Role functions for Accruer --------------------------------------------------------------------------------------

    /**
     * @dev used by owner to add accruer who can accrue HelixPoint to users
     * @param _addAccruer address of accruer to be added.
     * @return true if successful.
     */
    function addAccruer(address _addAccruer) public onlyOwner isNotZeroAddress(_addAccruer) returns (bool) {
        return EnumerableSet.add(_accruers, _addAccruer);
    }

    /**
     * @dev used by owner to delete accruer who can accrue HelixPoint to users
     * @param _delAccruer address of accruer to be deleted.
     * @return true if successful.
     */
    function delAccruer(address _delAccruer) external onlyOwner isNotZeroAddress(_delAccruer) returns (bool) {
        return EnumerableSet.remove(_accruers, _delAccruer);
    }

    /**
     * @dev See the number of accruers
     * @return number of accruers.
     */
    function getAccruerLength() public view returns (uint256) {
        return EnumerableSet.length(_accruers);
    }

    /**
     * @dev Check if an address is a accruer
     * @return true or false based on accruer status.
     */
    function isAccruer(address account) public view returns (bool) {
        return EnumerableSet.contains(_accruers, account);
    }

    /**
     * @dev Get the accruer at n location
     * @param _index index of address set
     * @return address of accruer at index.
     */
    function getAccruer(uint256 _index) external view onlyOwner returns (address)
    {
        require(_index <= getAccruerLength() - 1, "HelixNFT: index out of bounds");
        return EnumerableSet.at(_accruers, _index);
    }

    /**
     * @dev Modifier
     */
    modifier onlyAccruer() {
        require(isAccruer(msg.sender), "HelixNFT: not accruer");
        _;
    }

    // Ownable Class ---------------------------------------------------------------
    
    /**
     * @dev Returns the address of the current owner.
     */
    function owner() public view virtual returns (address) {
        return _owner;
    }

    /**
     * @dev Throws if called by any account other than the owner.
     */
    modifier onlyOwner() {
<<<<<<< HEAD
        require(owner() == msg.sender, "HelixNFT: not owner");
=======
        require(owner() == msg.sender, "caller is not the owner");
>>>>>>> 78ed345d
        _;
    }

    /**
     * @dev Transfers ownership of the contract to a new account (`newOwner`).
     * Can only be called by the current owner.
     */
<<<<<<< HEAD
    function transferOwnership(address newOwner) public virtual onlyOwner isNotZeroAddress(newOwner) {
=======
    function transferOwnership(address newOwner) public virtual onlyOwner {
        require(newOwner != address(0), "new owner is the zero address");
>>>>>>> 78ed345d
        _owner = newOwner;
    }

    // ReentrancyGuard ---------------------------------------------------------------

    modifier nonReentrant() {
        require(_reentrancyStatus == 1, "HelixNFT: reentrancy");
        _reentrancyStatus = 2;
        _;
        _reentrancyStatus = 1;
    }
}<|MERGE_RESOLUTION|>--- conflicted
+++ resolved
@@ -155,13 +155,7 @@
     /**
      * @dev See {ERC721-tokenURI}.
      */
-<<<<<<< HEAD
     function tokenURI(uint256 id) public view override tokenIdExists(id) returns (string memory) {
-=======
-    function tokenURI(uint256 id) public view override returns (string memory) {
-        require(_exists(id), "URI query for nonexistent token");
-
->>>>>>> 78ed345d
         return string(abi.encodePacked(_tokens[id].tokenURI));
     }
 
@@ -200,12 +194,7 @@
      *      set helixPoints as initialHelixPoints value
      *      set level as 1 (start from 1 LEVEL)
      */
-<<<<<<< HEAD
     function mint(address to) public onlyMinter nonReentrant isNotZeroAddress(to) {
-=======
-    function mint(address to) external onlyMinter nonReentrant {
-        require(to != address(0), "Address can not be zero");
->>>>>>> 78ed345d
         _lastTokenId += 1;
         uint256 tokenId = _lastTokenId;
         _tokens[tokenId].helixPoints = _initialHelixPoints;
@@ -215,12 +204,12 @@
     }
 
     // Mints external NFT
-<<<<<<< HEAD
-    function mintExternal(address to, string calldata externalTokenID, string calldata uri) public onlyMinter nonReentrant isNotZeroAddress(to) {
-=======
-    function mintExternal(address to, string calldata externalTokenID, string calldata uri) external onlyMinter nonReentrant {
-        require(to != address(0), "Address can not be zero");
->>>>>>> 78ed345d
+    function mintExternal(address to, string calldata externalTokenID, string calldata uri) 
+        public 
+        onlyMinter 
+        nonReentrant 
+        isNotZeroAddress(to) 
+    {
         _lastTokenId += 1;
         uint256 tokenId = _lastTokenId;
         _tokens[tokenId].helixPoints = _initialHelixPoints;
@@ -239,13 +228,8 @@
      * @dev To get token IDs of user by address
      */
     function getTokenIdsOfOwner(address user) external view returns (uint[] memory) {
-<<<<<<< HEAD
-        uint balance = ERC721Upgradeable.balanceOf(user);
+        uint256 balance = ERC721Upgradeable.balanceOf(user);
         require(balance > 0, "HelixNFT: insufficient balance");
-=======
-        uint256 balance = ERC721Upgradeable.balanceOf(user);
-        require(balance > 0, "Nothing is balance of you!");
->>>>>>> 78ed345d
         uint[] memory tokenIds = new uint[](balance);
         for (uint256 index = 0; index < balance; index++) {
             tokenIds[index] = tokenOfOwnerByIndex(user, index);
@@ -271,17 +255,10 @@
      */
     function levelUp(uint256 tokenId) external onlyStaker {
         Token storage token = _tokens[tokenId];
-<<<<<<< HEAD
-        uint curLevel = token.level;
+        uint256 curLevel = token.level;
         require(curLevel > 0 && curLevel < 7, "HelixNFT: invalid level");
-        uint curHelixPoints = token.helixPoints;
+        uint256 curHelixPoints = token.helixPoints;
         require(_helixPointsTable[curLevel] == curHelixPoints, "HelixNFT: insufficient points");
-=======
-        uint256 curLevel = token.level;
-        require(curLevel > 0 && curLevel < 7, "Token level is not valid");
-        uint256 curHelixPoints = token.helixPoints;
-        require(_helixPointsTable[curLevel] == curHelixPoints, "Insufficient amount of HelixPoints");
->>>>>>> 78ed345d
 
         token.level = curLevel + 1;
         token.helixPoints = curHelixPoints + (curHelixPoints * _levelUpPercent) / 100;
@@ -306,12 +283,7 @@
     /**
      * @dev Set accumulated HelixPoints amount of `user`
      */
-<<<<<<< HEAD
-    function setAccumulatedHP(address user, uint amount) external onlyStaker isNotZero(amount) {
-=======
-    function setAccumulatedHP(address user, uint256 amount) external onlyStaker {
-        require(amount >= 0, "Wrong number of amount");
->>>>>>> 78ed345d
+    function setAccumulatedHP(address user, uint256 amount) external onlyStaker isNotZero(amount) {
         _accumulatedHP[user] = amount;
     }
 
@@ -321,12 +293,7 @@
      * NOTE: It would be called by swap contract(accruer).
      *       An user can accumulate HelixPoints as a reward when Swapping
      */
-<<<<<<< HEAD
-    function accruePoints(address user, uint amount) external onlyAccruer isNotZero(amount) {
-=======
-    function accruePoints(address user, uint256 amount) external onlyAccruer {
-        require(amount > 0, "Wrong number of amount");
->>>>>>> 78ed345d
+    function accruePoints(address user, uint256 amount) external onlyAccruer isNotZero(amount) {
         _accumulatedHP[user] += amount;
         emit AccrueHelixPoints(user, amount);
     }
@@ -334,14 +301,10 @@
     /**
      * @dev External function to get the information of `tokenId`
      */
-<<<<<<< HEAD
-    function getToken(uint _tokenId) 
+    function getToken(uint256 _tokenId) 
         external 
         view
         tokenIdExists(_tokenId)
-=======
-    function getToken(uint256 _tokenId) external view
->>>>>>> 78ed345d
         returns (
             uint256 tokenId,
             address tokenOwner,
@@ -354,10 +317,6 @@
             string memory uri
         )
     {
-<<<<<<< HEAD
-=======
-        require(_exists(_tokenId), "token does not exist");
->>>>>>> 78ed345d
         Token memory token = _tokens[_tokenId];
         tokenId = _tokenId;
         tokenOwner = ownerOf(_tokenId);
@@ -370,12 +329,7 @@
         uri = tokenURI(_tokenId);
     }
 
-<<<<<<< HEAD
-    function getExternalTokenID(uint _tokenId) external view tokenIdExists(_tokenId) returns (string memory) {
-=======
-    function getExternalTokenID(uint256 _tokenId) external view returns (string memory) {
-        require(_exists(_tokenId), "token does not exist");
->>>>>>> 78ed345d
+    function getExternalTokenID(uint256 _tokenId) external view tokenIdExists(_tokenId) returns (string memory) {
         return _tokens[_tokenId].externalTokenID;
     }
 
@@ -389,12 +343,7 @@
     /**
      * @dev External function to set helixPoints by `tokenId`
      */
-<<<<<<< HEAD
-    function setHelixPoints(uint tokenId, uint amount) external onlyStaker isNotZero(amount) {
-=======
-    function setHelixPoints(uint256 tokenId, uint256 amount) external onlyStaker {
-        require(amount > 0, "Wrong number of amount");
->>>>>>> 78ed345d
+    function setHelixPoints(uint256 tokenId, uint256 amount) external onlyStaker isNotZero(amount) {
         _tokens[tokenId].helixPoints = amount;
     }
 
@@ -403,14 +352,12 @@
      * 
      * HelixChefNFT's `stake` function calls it to get token's information by token ID
      */
-<<<<<<< HEAD
-    function getInfoForStaking(uint tokenId) external view tokenIdExists(tokenId) returns (address tokenOwner, bool isStaked, uint helixPoints) {
-=======
-    function getInfoForStaking(uint256 tokenId) external view returns (address tokenOwner, bool isStaked, uint256 helixPoints) {
-        require(_exists(tokenId), "URI query for nonexistent token");
-
-
->>>>>>> 78ed345d
+    function getInfoForStaking(uint256 tokenId) 
+        external 
+        view 
+        tokenIdExists(tokenId) 
+        returns (address tokenOwner, bool isStaked, uint256 helixPoints) 
+    {
         tokenOwner = ownerOf(tokenId);
         isStaked = _tokens[tokenId].isStaked;
         helixPoints = _tokens[tokenId].helixPoints;
@@ -433,13 +380,7 @@
      * NOTE: - Staked token can't be transferred to anyone
      *       - Staker would be HelixChefNFT contract
      */
-<<<<<<< HEAD
-    function setIsStaked(uint tokenId, bool isStaked) external onlyStaker tokenIdExists(tokenId) {
-=======
-    function setIsStaked(uint256 tokenId, bool isStaked) external onlyStaker {
-        require(_exists(tokenId), "URI query for nonexistent token");
-
->>>>>>> 78ed345d
+    function setIsStaked(uint256 tokenId, bool isStaked) external onlyStaker tokenIdExists(tokenId) {
         if (isStaked) {
             // Clear approval for not to transfer when staked token 
             _approve(address(0), tokenId);
@@ -663,11 +604,7 @@
      * @dev Throws if called by any account other than the owner.
      */
     modifier onlyOwner() {
-<<<<<<< HEAD
         require(owner() == msg.sender, "HelixNFT: not owner");
-=======
-        require(owner() == msg.sender, "caller is not the owner");
->>>>>>> 78ed345d
         _;
     }
 
@@ -675,12 +612,7 @@
      * @dev Transfers ownership of the contract to a new account (`newOwner`).
      * Can only be called by the current owner.
      */
-<<<<<<< HEAD
     function transferOwnership(address newOwner) public virtual onlyOwner isNotZeroAddress(newOwner) {
-=======
-    function transferOwnership(address newOwner) public virtual onlyOwner {
-        require(newOwner != address(0), "new owner is the zero address");
->>>>>>> 78ed345d
         _owner = newOwner;
     }
 
