--- conflicted
+++ resolved
@@ -173,17 +173,29 @@
     //Internal functions --------------------------------------------------------------------------------------------
 
     /**
-     * @dev Override funtion to avoid the transfer of the staked token
+     * @dev Override function to avoid the transfer of the staked token
      */
     function _beforeTokenTransfer(
         address from,
         address to,
         uint256 tokenId
-    ) internal virtual override(ERC721EnumerableUpgradeable) {
+    ) internal override(ERC721Upgradeable, ERC721EnumerableUpgradeable) {
         if (_tokens[tokenId].isStaked) {
             revert("ERC721: Token is staked");
         }
         super._beforeTokenTransfer(from, to, tokenId);
+    }
+
+    /**
+     * @dev Required override function required by solidity
+     */
+    function supportsInterface(bytes4 interfaceId)
+        public
+        view
+        override(ERC721Upgradeable, ERC721EnumerableUpgradeable)
+        returns (bool)
+    {
+        return super.supportsInterface(interfaceId);
     }
 
     //External functions --------------------------------------------------------------------------------------------
@@ -226,47 +238,6 @@
     }
     
     /**
-<<<<<<< HEAD
-     * @dev Override funtion to avoid the approval of the staked token
-     */
-    function approve(address to, uint256 tokenId) public override {
-        if (_tokens[tokenId].isStaked) {
-            revert("ERC721: Token is staked");
-        }
-        super.approve(to, tokenId);
-    }
-
-    /**
-     * @dev Override function to avoid the transfer of the staked token
-     */
-    function _beforeTokenTransfer(
-        address from,
-        address to,
-        uint256 tokenId
-    ) internal override(ERC721Upgradeable, ERC721EnumerableUpgradeable) {
-        if (_tokens[tokenId].isStaked) {
-            revert("ERC721: Token is staked");
-        }
-        super._beforeTokenTransfer(from, to, tokenId);
-    }
-
-    /**
-     * @dev Required override function required by solidity
-     */
-    function supportsInterface(bytes4 interfaceId)
-        public
-        view
-        override(ERC721Upgradeable, ERC721EnumerableUpgradeable)
-        returns (bool)
-    {
-        return super.supportsInterface(interfaceId);
-    }
-
-    //External functions --------------------------------------------------------------------------------------------
-    
-    /**
-=======
->>>>>>> 15584f99
      * @dev To get token IDs of user by address
      */
     function getTokenIdsOfOwner(address user) external view returns (uint[] memory) {
