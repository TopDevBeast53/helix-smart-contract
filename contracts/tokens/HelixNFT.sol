--- conflicted
+++ resolved
@@ -87,13 +87,7 @@
         // Helix Point is a “power” of your NFT and a tool that helps you to boost your NFT and earn more crypto
         uint256 helixPoints;
         // Helix NFT consists of on a particular level:
-<<<<<<< HEAD
-        uint level;
-=======
         uint256 level;
-        // True if staked, false otherwise
-        bool isStaked;
->>>>>>> 3e3c2fe9
         // Timestamp the token is minted(block's timestamp)
         uint256 createTimestamp;
 
