//SPDX-License-Identifier:MIT
pragma solidity >=0.8.0;

// Copied and modified from YAM code:
// https://github.com/yam-finance/yam-protocol/blob/master/contracts/token/YAMGovernanceStorage.sol
// https://github.com/yam-finance/yam-protocol/blob/master/contracts/token/YAMGovernance.sol
// Which is copied and modified from COMPOUND:
// https://github.com/compound-finance/compound-protocol/blob/master/contracts/Governance/Comp.sol

import "../libraries/BEP20.sol";
import "@openzeppelin/contracts/utils/structs/EnumerableSet.sol";

// Geometry token with Governance.
contract HelixToken is BEP20("Helix", "HELIX") {
    using EnumerableSet for EnumerableSet.AddressSet;

    EnumerableSet.AddressSet private _minters;
    
    /// @notice A checkpoint for marking number of votes from a given block
    struct Checkpoint {
        uint32 fromBlock;
        uint256 votes;
    }
    
    /// @notice The EIP-712 typehash for the contract's domain
    bytes32 public constant DOMAIN_TYPEHASH =
        keccak256(
            "EIP712Domain(string name,uint256 chainId,address verifyingContract)"
        );

    /// @notice The EIP-712 typehash for the delegation struct used by the contract
    bytes32 public constant DELEGATION_TYPEHASH =
        keccak256("Delegation(address delegatee,uint256 nonce,uint256 expiry)");
 
     /// @dev A record of each accounts delegate
    mapping(address => address) internal _delegates;

    /// @notice A record of votes checkpoints for each account, by index
    mapping(address => mapping(uint32 => Checkpoint)) public checkpoints;

    /// @notice The number of checkpoints for each account
    mapping(address => uint32) public numCheckpoints;

    /// @notice A record of states for signing / validating signatures
    mapping(address => uint256) public nonces;

    /// @notice An event thats emitted when an account changes its delegate
    event DelegateChanged(
        address indexed delegator,
        address indexed fromDelegate,
        address indexed toDelegate
    );

    /// @notice An event thats emitted when a delegate account's vote balance changes
    event DelegateVotesChanged(
        address indexed delegate,
        uint256 previousBalance,
        uint256 newBalance
    );

<<<<<<< HEAD
    modifier isNotZeroAddress(address _address) {
        require(_address != address(0), "Helix: zero address");
        _;
    }

=======
    /// @notice Creates `_amount` token to `_to`.
    function mint(address _to, uint256 _amount)
        external 
        onlyMinter
        returns (bool)
    {
        _mint(_to, _amount);
        _moveDelegates(address(0), _delegates[_to], _amount);
        return true;
    }

    // @dev Destroys `amount` tokens from `account`, reducing the total supply.
    function burn(address account, uint256 amount) external onlyMinter {
        _burn(account, amount);
    }
>>>>>>> 78ed345d
    /**
     * @notice Delegate votes from `msg.sender` to `delegatee`
     * @param delegator The address to get delegatee for
     */
    function delegates(address delegator) external view returns (address) {
        return _delegates[delegator];
    }

    /**
     * @notice Delegate votes from `msg.sender` to `delegatee`
     * @param delegatee The address to delegate votes to
     */
    function delegate(address delegatee) external {
        return _delegate(msg.sender, delegatee);
    }

    /**
     * @notice Delegates votes from signatory to `delegatee`
     * @param delegatee The address to delegate votes to
     * @param nonce The contract state required to match the signature
     * @param expiry The time at which to expire the signature
     * @param v The recovery byte of the signature
     * @param r Half of the ECDSA signature pair
     * @param s Half of the ECDSA signature pair
     */
    function delegateBySig(
        address delegatee,
        uint256 nonce,
        uint256 expiry,
        uint8 v,
        bytes32 r,
        bytes32 s
    ) external {
        bytes32 domainSeparator = keccak256(
            abi.encode(
                DOMAIN_TYPEHASH,
                keccak256(bytes(name())),
                getChainId(),
                address(this)
            )
        );

        bytes32 structHash = keccak256(
            abi.encode(DELEGATION_TYPEHASH, delegatee, nonce, expiry)
        );

        bytes32 digest = keccak256(
            abi.encodePacked("\x19\x01", domainSeparator, structHash)
        );

        address signatory = ecrecover(digest, v, r, s);

        require(signatory != address(0), "Helix: invalid signature");
        require(nonce == nonces[signatory]++, "Helix: invalid nonce");
        require(block.timestamp <= expiry, "Helix: signature expired");

        return _delegate(signatory, delegatee);
    }

    /**
     * @notice Gets the current votes balance for `account`
     * @param account The address to get votes balance
     * @return The number of current votes for `account`
     */
    function getCurrentVotes(address account) external view returns (uint256) {
        uint32 nCheckpoints = numCheckpoints[account];
        return
            nCheckpoints > 0 ? checkpoints[account][nCheckpoints - 1].votes : 0;
    }

    /**
     * @notice Determine the prior number of votes for an account as of a block number
     * @dev Block number must be a finalized block or else this function will revert to prevent misinformation.
     * @param account The address of the account to check
     * @param blockNumber The block number to get the vote balance at
     * @return The number of votes the account had as of the given block
     */
    function getPriorVotes(address account, uint256 blockNumber)
        external
        view
        returns (uint256)
    {
        require(blockNumber < block.number, "Helix: invalid blockNumber");

        uint32 nCheckpoints = numCheckpoints[account];
        if (nCheckpoints == 0) {
            return 0;
        }

        // First check most recent balance
        if (checkpoints[account][nCheckpoints - 1].fromBlock <= blockNumber) {
            return checkpoints[account][nCheckpoints - 1].votes;
        }

        // Next check implicit zero balance
        if (checkpoints[account][0].fromBlock > blockNumber) {
            return 0;
        }

        uint32 lower = 0;
        uint32 upper = nCheckpoints - 1;
        while (upper > lower) {
            uint32 center = upper - (upper - lower) / 2; // ceil, avoiding overflow
            Checkpoint memory cp = checkpoints[account][center];
            if (cp.fromBlock == blockNumber) {
                return cp.votes;
            } else if (cp.fromBlock < blockNumber) {
                lower = center;
            } else {
                upper = center - 1;
            }
        }
        return checkpoints[account][lower].votes;
    }

    // internal function used delegate votes
    function _delegate(address delegator, address delegatee) internal {
        address currentDelegate = _delegates[delegator];
        uint256 delegatorBalance = balanceOf(delegator); // balance of underlying HELIXs (not scaled);
        _delegates[delegator] = delegatee;

        emit DelegateChanged(delegator, currentDelegate, delegatee);

        _moveDelegates(currentDelegate, delegatee, delegatorBalance);
    }

    // send delegate votes from src to dst in amount
    function _moveDelegates(
        address srcRep,
        address dstRep,
        uint256 amount
    ) internal {
        if (srcRep != dstRep && amount > 0) {
            if (srcRep != address(0)) {
                // decrease old representative
                uint32 srcRepNum = numCheckpoints[srcRep];
                uint256 srcRepOld = srcRepNum > 0
                    ? checkpoints[srcRep][srcRepNum - 1].votes
                    : 0;
                uint256 srcRepNew = srcRepOld - amount;
                _writeCheckpoint(srcRep, srcRepNum, srcRepOld, srcRepNew);
            }

            if (dstRep != address(0)) {
                // increase new representative
                uint32 dstRepNum = numCheckpoints[dstRep];
                uint256 dstRepOld = dstRepNum > 0
                    ? checkpoints[dstRep][dstRepNum - 1].votes
                    : 0;
                uint256 dstRepNew = dstRepOld + amount;
                _writeCheckpoint(dstRep, dstRepNum, dstRepOld, dstRepNew);
            }
        }
    }

    function _writeCheckpoint(
        address delegatee,
        uint32 nCheckpoints,
        uint256 oldVotes,
        uint256 newVotes
    ) internal {
        uint32 blockNumber = _safe32(
            block.number,
            "HELIX::_writeCheckpoint: block number exceeds 32 bits"
        );

        if (
            nCheckpoints > 0 &&
            checkpoints[delegatee][nCheckpoints - 1].fromBlock == blockNumber
        ) {
            checkpoints[delegatee][nCheckpoints - 1].votes = newVotes;
        } else {
            checkpoints[delegatee][nCheckpoints] = Checkpoint(
                blockNumber,
                newVotes
            );
            numCheckpoints[delegatee] = nCheckpoints + 1;
        }

        emit DelegateVotesChanged(delegatee, oldVotes, newVotes);
    }

    /**
     * @dev Checks if value is 32 bits
     *@param n value to be checked
     *@param errorMessage error message to throw if fails
     * @return The number if valid.
     */
    function _safe32(uint256 n, string memory errorMessage)
        internal
        pure
        returns (uint32)
    {
        require(n < 2**32, errorMessage);
        return uint32(n);
    }

    /**
     * @dev used get current chain ID
     * @return id as a uint
     */
    function getChainId() internal view returns (uint256 id) {
        id = block.chainid;
    }

    /**
     * @dev used by owner to add minter of token
     * @param _addMinter address of minter to be added.
     * @return true if successful.
     */
<<<<<<< HEAD
    function addMinter(address _addMinter) public onlyOwner isNotZeroAddress(_addMinter) returns (bool) {
=======
    function addMinter(address _addMinter) external onlyOwner returns (bool) {
        require(
            _addMinter != address(0),
            "HELIX: _addMinter is the zero address"
        );
>>>>>>> 78ed345d
        return EnumerableSet.add(_minters, _addMinter);
    }

    /**
     * @dev used by owner to delete minter of token
     * @param _delMinter address of minter to be deleted.
     * @return true if successful.
     */
    function delMinter(address _delMinter) external onlyOwner isNotZeroAddress(_delMinter) returns (bool) {
        return EnumerableSet.remove(_minters, _delMinter);
    }

    /**
     * @dev used to get the number of minters for this token
     * @return number of minters.
     */
    function getMinterLength() public view returns (uint256) {
        return EnumerableSet.length(_minters);
    }

    /**
     * @dev used to check if an address is a minter of token
     * @return true or false based on minter status.
     */
    function isMinter(address account) public view returns (bool) {
        return EnumerableSet.contains(_minters, account);
    }

    /**
     * @dev used by get the minter at n location
     * @param _index index of address set
     * @return address of minter at index.
     */
    function getMinter(uint256 _index)
        external
        view
        onlyOwner
        returns (address)
    {
        require(_index <= getMinterLength() - 1, "Helix: index out of bounds");
        return EnumerableSet.at(_minters, _index);
    }

    // modifier for mint function
    modifier onlyMinter() {
        require(isMinter(msg.sender), "Helix: not minter");
        _;
    }
}<|MERGE_RESOLUTION|>--- conflicted
+++ resolved
@@ -58,13 +58,11 @@
         uint256 newBalance
     );
 
-<<<<<<< HEAD
     modifier isNotZeroAddress(address _address) {
         require(_address != address(0), "Helix: zero address");
         _;
     }
 
-=======
     /// @notice Creates `_amount` token to `_to`.
     function mint(address _to, uint256 _amount)
         external 
@@ -80,7 +78,7 @@
     function burn(address account, uint256 amount) external onlyMinter {
         _burn(account, amount);
     }
->>>>>>> 78ed345d
+
     /**
      * @notice Delegate votes from `msg.sender` to `delegatee`
      * @param delegator The address to get delegatee for
@@ -291,15 +289,7 @@
      * @param _addMinter address of minter to be added.
      * @return true if successful.
      */
-<<<<<<< HEAD
     function addMinter(address _addMinter) public onlyOwner isNotZeroAddress(_addMinter) returns (bool) {
-=======
-    function addMinter(address _addMinter) external onlyOwner returns (bool) {
-        require(
-            _addMinter != address(0),
-            "HELIX: _addMinter is the zero address"
-        );
->>>>>>> 78ed345d
         return EnumerableSet.add(_minters, _addMinter);
     }
 
