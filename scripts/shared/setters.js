--- conflicted
+++ resolved
@@ -114,20 +114,6 @@
 }
 
 module.exports = {
-<<<<<<< HEAD
-    setCollectorPercent: setCollectorPercent,
-    setNftChefPercent: setNftChefPercent,
-    transferTimelockOwnership: transferTimelockOwnership,
-    transferOwnership: transferOwnership,
-    setToMintPercents: setToMintPercents,
-    setOracleFactory: setOracleFactory,
-    addAccruer: addAccruer,
-    addMinter: addMinter,
-    addStaker: addStaker,
-    setReferralRegister: setReferralRegister,
-    addRecorder: addRecorder,
-    setSwapRewards: setSwapRewards,
-=======
     setCollectorPercent,
     setDefaultNftChefPercent,
     setNftChefPercent,
@@ -141,5 +127,4 @@
     setReferralRegister,
     addRecorder,
     setSwapRewards,
->>>>>>> c10adcae
 }