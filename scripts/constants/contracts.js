module.exports = {
    factory: {
        1: '',
        4: '0x86DaA036Ed3e324238C67d1FaA01b707e05965f7',
    },
    factoryImplementation: {
        1: '',
        4: '0x4d6224Cb75DE6904f760c46c4e84E809E046cB41',
    },
    router: {
        1: '',
        4: '0x64fAaD1f48E4f78BdA455E6eDBbc43315D791B85',
    },
    helixToken: {
        1: '0x231CC03E6d8b7368eC2aBfAfb5f73D216c8af980', // launched 05/19
        4: '0x79DD2dad8D04F9279F94580DBEd2306A0aE118Bd',
    },
    oracleFactory: {
        1: '',
        4: '0xC5dC74188662DA19688a96e67a621eDD028F9550',
    },
    oracleFactoryImplementation: {
        1: '',
        4: '0xFF344b8b048176f988F76cD4d1EA033473D0D157',
    },
    helixNFT: {
        1: '',
        4: '0xE54Ae8147af2B800CA0b47036176b37f42a94800',
    },
    helixNFTImplementation: {
        1: '',
        4: '0xB8dF9dbf268E18026705757e91fAeEbb1B5b916E',
    },
    helixChefNFT: {
        1: '',
        4: '0x9D5aD9644CAE37f8A89D3fa6756A38E944bbfAb8',
    },
    helixChefNFTImpl: {
        1: '',
        4: '0x61B427041D3393b41d188507a94E91810B15f679',
    },
    feeHandler: {
        1: '',
        4: '0x65FB68FF81c7CEB40B4888ea3ccd361dd97FFf8b',
    },
    feeHandlerImplementation: {
        1: '',
        4: '0x8Fae8Fb22F008AC66293F5de21E571D078B552d3',
    },
    referralRegister: {
        1: '',
        4: '0x79f06e19cE76eEd33FEf1fC27c2e9B1ACB0E9B57',
    },
    referralRegisterImplementation: {
        1: '',
        4: '0x8e60A4e0c5b5E24bA5f2F72D039F04EC876FDf7A',
    },
    masterChef: {
        1: '',
        4: '0x5aF843e733F08BcAAD11F4AaD08F34be596Ac01f',
    },
    masterChefImplementation: {
        1: '',
        4: '0x6Fe7982b6FA8065356721003AE8919D0efc7E427',
    },
    autoHelix: {
        1: '',
        4: '0x8CFa0D2d55434aF19882eb2Ad9cd41a6119CDCa2',
    },
    autoHelixImplementation: {
        1: '',
        4: '0x9DF8528cD0FA8A0d1949b1D6a1725dDBc310D3CE',
    },
    helixNFTBridge: {
        1: '',
        4: '0x3E9bdCfF21871c0751b8Fb3b17AC883e36aBa23B',
    },
    swapRewards: {
        1: '',
        4: '0xC7DBb90E75053d5624764c1dc3AaAD86Dd0033eE',
    },
    helixMigrator: {
        1: '',
        4: '0x582B14BD30221Da1B16f86041c9155B6097c85D0',
    },
    helixVault: {
        1: '',
        4: '0xF9a8da398f852968203C975426653d4336Ea249B',
    },
    helixVaultImplementation: {
        1: '',
        4: '0x2Bf1cbD28109b75F6E1914476E67BDc35c958084',
    },
<<<<<<< HEAD
    yieldSwap: {
        1: '',
        4: '0x348DdAaE8D5095d31b9D1C7Dab7404Cf7967450d',
    },
    yieldSwapImplementation: {
        1: '',
        4: '0x9C0fFc2fAcc73fC45E748bF3bfCb3Ace4b9Df48F',
    },
    lpSwap: {
        1: '',
        4: '0xe9987A2fFCe10623680de0F4c5f66566b53E739E',
    },
    lpSwapImplementation: {
        1: '',
        4: '0xd0Ab9e57ED6a72c31F36DC82f94539b462455d84',
    },
=======
>>>>>>> bc0a2021
    multicall2: {
        1: '',
        4: '0x6CfcdedFed8122029d8457Aab73ee855D4B92fC5',
    },
    vipPresale: {
        1: '',
        4: '',
    },
    publicPresale: {
        1: '',
        4: '',
    },
    airDrop: {
        1: '',
        4: '',
    },
}<|MERGE_RESOLUTION|>--- conflicted
+++ resolved
@@ -91,25 +91,6 @@
         1: '',
         4: '0x2Bf1cbD28109b75F6E1914476E67BDc35c958084',
     },
-<<<<<<< HEAD
-    yieldSwap: {
-        1: '',
-        4: '0x348DdAaE8D5095d31b9D1C7Dab7404Cf7967450d',
-    },
-    yieldSwapImplementation: {
-        1: '',
-        4: '0x9C0fFc2fAcc73fC45E748bF3bfCb3Ace4b9Df48F',
-    },
-    lpSwap: {
-        1: '',
-        4: '0xe9987A2fFCe10623680de0F4c5f66566b53E739E',
-    },
-    lpSwapImplementation: {
-        1: '',
-        4: '0xd0Ab9e57ED6a72c31F36DC82f94539b462455d84',
-    },
-=======
->>>>>>> bc0a2021
     multicall2: {
         1: '',
         4: '0x6CfcdedFed8122029d8457Aab73ee855D4B92fC5',
