--- conflicted
+++ resolved
@@ -120,35 +120,22 @@
     // --------- Swap Rewards  --------- //
 
     SPLIT_REWARD_PERCENT : {
-<<<<<<< HEAD
+        1: 50,
+        4: 50,
         56: 50,        // 50% Helix and 50% Hp
         97: 50,        // 50% Helix and 50% Hp
     },
     HELIX_REWARD_PERCENT : {
+        1: 5,
+        4: 5,
         56: 5,         // 5% Helix Rewards
         97: 5,         // 5% Helix Rewards
     },
     HP_REWARD_PERCENT : {
+        1: 5,
+        4: 5,
         56: 5,         // 5% HP Rewards
         97: 5,         // 5% HP Rewards
-=======
-        1: 500,
-        4: 500,
-        56: 500,        // 50% Helix and 50% Hp
-        97: 500,        // 50% Helix and 50% Hp
-    },
-    HELIX_REWARD_PERCENT : {
-        1: 50,
-        4: 50,
-        56: 50,         // 5% Helix Rewards
-        97: 50,         // 5% Helix Rewards
-    },
-    HP_REWARD_PERCENT : {
-        1: 50,
-        4: 50,
-        56: 50,         // 5% HP Rewards
-        97: 50,         // 5% HP Rewards
->>>>>>> 8a2c52db
     },
 
     // --------- Helix Vault --------- //
