--- conflicted
+++ resolved
@@ -16,16 +16,10 @@
 
     REFERRAL_STAKE_REWARD_PERCENT: {
         1: 0,
-<<<<<<< HEAD
-        3: 3,
-        4: 3,
-        56: 3, // 3%
-        97: 3, // 3%
-=======
+        4: 5,
         4: 5,
         56: 5, // 5%
         97: 5, // 5%
->>>>>>> fbab9ffb
     },
     REFERRAL_SWAP_REWARD_PERCENT: {
         1: 0,
