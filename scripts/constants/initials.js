--- conflicted
+++ resolved
@@ -97,7 +97,6 @@
         56: 50,         // 5% HP Rewards
         97: 50,         // 5% HP Rewards
     },
-<<<<<<< HEAD
 
     // --------- Helix Vault --------- //
 
@@ -116,22 +115,4 @@
         56: 1000000000,
         97: 1000000000,
     },
-=======
-    
-    // --------- Helix Vault  --------- //
-    VAULT_REWARD_PER_BLOCK : {
-        56: '1000000000000000000',
-        97: '1000000000000000000',
-    },
-    //Reward will calculate from this blocknum
-    VAULT_START_BLOCK : {
-        56: 0, 
-        97: 0,
-    },
-    VAULT_BONUS_END_BLOCK : {
-        56: 1000000000, 
-        97: 1000000000, // currently this value means 1 HELIX per block
-    },
-
->>>>>>> 8ed1e768
 }