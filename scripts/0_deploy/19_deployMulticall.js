--- conflicted
+++ resolved
@@ -3,11 +3,7 @@
  *
  * command for deploy on bsc-testnet: 
  * 
- *      npx hardhat run scripts/0_deploy/19_deployMulticall.js --network rinkeby
-<<<<<<< HEAD
-=======
  *      npx hardhat run scripts/0_deploy/19_deployMulticall.js --network ropsten
->>>>>>> fe2aea40
  */
 const { ethers } = require(`hardhat`);
 const { deployMulticall } = require("../shared/deploy/deployers")
