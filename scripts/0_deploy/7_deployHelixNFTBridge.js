--- conflicted
+++ resolved
@@ -2,7 +2,6 @@
  * deploy HelixNFT Bridge
  * 
  * run from root:
-<<<<<<< HEAD
  *      npx hardhat run scripts/0_deploy/7_deployHelixNFTBridge.js --network ropsten
  */
 
@@ -21,41 +20,4 @@
     .catch((error) => {
         console.error(error);
         process.exit(1);
-    });
-=======
- *      npx hardhat run scripts/0_deploy/7_deployHelixNFTBridge.js --network rinkeby
- *      npx hardhat run scripts/0_deploy/7_deployHelixNFTBridge.js --network ropsten
- */
-
- const { ethers, network } = require(`hardhat`);
- const contracts = require("../constants/contracts")
- const initials = require("../constants/initials")
- const env = require("../constants/env")
- 
- const helixNFTAddress = contracts.helixNFT[env.network]
- const adminAddress = initials.BRIDGE_ADMIN_ADDRESS[env.network]
- const feeETH = initials.BRIDGE_FEE_ETH_AMOUNT[env.network]
- 
- async function main() {
-     const [deployer] = await ethers.getSigners();
-     console.log(`Deployer address: ${ deployer.address}`);
-      
-     const nonce = await network.provider.send(`eth_getTransactionCount`, [deployer.address, "latest"]);
- 
-     console.log(`------ Start deploying Helix NFT Bridge ---------`);
-     const HelixNFTBridge = await ethers.getContractFactory(`HelixNFTBridge`);
-     bridge = await HelixNFTBridge.deploy(helixNFTAddress, adminAddress, feeETH, {nonce: nonce});
-     await bridge.deployTransaction.wait();
-     console.log(`HelixNFTBridge deployed to ${bridge.address}`);
-     console.log('done');
- }
- 
- main()
-     .then(() => process.exit(0))
-     .catch((error) => {
-         console.error(error);
-         process.exit(1);
-     });
-  
->>>>>>> fe2aea40
- +    });