module.exports = {
    ownerMultiSig: {
        1: '0x8E4e45b24a9F003C99B92e62B100E3Ea2D878Ee1',    // deployed 7/18/2022
        3: '0x461e3e7C700Ba1a2282e63F43f34F9F0a37D328b',
        4: '0x7F78f346C073A2f07d0139e99850c62D1314D889',
        31: '0x2437f0210a9DaB41d33bD873A3890a4c16b62556',
    },
    treasuryMultiSig: {
        1: '0xcBa9E41B8A0fDdF3977250e7826908D0E4024A4B',    // deployed 7/18/2022
        3: '0x1Ed71D2D4ac77A5C0a9f2b4121A73C720D5feC73',
        4: '0xd3971D64143a39a711504B9540Dbc64555D851c9',
        31: '0x6E883091CA11001E5cE69421CEdDF9f6817B0be5',
    },
    devTeamMultiSig: {
        1: '0xfcD1CEC3Ec7154858Cab4E930F565Db528b1f9f1',    // deployed 7/18/2022
        3: '0x202661dd1deE66f5f2A9e71fDC8d9706dd98E6fb',
        4: '0xeefACfc4555ba8a4C0FE2b0eCd3ccfe3c27bEa8D',
        31: '0x564099Db88a8d36815a430A705F43205fbec8Cb8',
    },
    timelock: {
        1: '0x2527A0F4F7F7056F42B25A7bEEda7419c2FB287D',    // deployed 7/18/2022
        3: '0x202661dd1deE66f5f2A9e71fDC8d9706dd98E6fb',
        4: '0xA2fE90F9A04884e93936A0c8020f70Ac60D2832A',
        31: '0x3182f585926Cfaa5f9fe43c22a250bdD276fB886',
    },
    helixToken: {
        1: '0x231CC03E6d8b7368eC2aBfAfb5f73D216c8af980',    // deployed 5/19/2022
        3: '0xB3F97C4DbBEf56f3220e9ceFf80b93eB483D0Ef7',
        4: '0x79DD2dad8D04F9279F94580DBEd2306A0aE118Bd',
        31: '0x08626CF6A212a44C877D9740f86252dBD6292364',
    },
    helixNFT: {
        1: '0x6D90915AFcd1577DfF311d9c20d5aCD959fC7C8a',    // deployed 7/12/2022
        3: '0x24be493d0f3b9C9Dd1f702d0917Cdcb6CbFfF0a2',
        4: '0xdD62271F8a54446032bfF3cEC93861D4F8100F4b',
    },
    helixNFTImplementation: {
        1: '0xC0663d87c82e4eC8093fE7AFd899Ba1244C49984',    // deployed 7/12/2022
        3: '0x13A54Ee2FDA40A26C9A11167c8304338821eDD7B',
        4: '0xd3EC4a703aC914a5777F2fd0bF434eAE1a19628D',
    },
    feeMinter: {
        1: '0xfdaE467192a8eFd6eF00Ab3eaf3f52Ad4c60C615',    // deployed 7/4/2022
        3: '0xaf18A1c4904F0fb15B0C95f19fCDAeFC86f8091E',
        4: '0xFe19cb3E3E97572FCd8dE6c81c3224f0B90452Bc',
        31: '0xF19f5E94f94C2c9f280a7BE143857ae1e0cb2330',
    },
    helixNFTBridge: {
        1: '0x5389226de5308830b13d634438df5c9c6810ad40',    // deployed 7/12/2022
        3: '0xfE5C6695E4DD62ca97737823ef4BBB47D328C328',
        4: '0x3024763fbf44041E97f14e88B8b7b5ad9eF1f1eB',
    },
    helixChefNFT: {
        1: '0xbFF5672d78E7Ef1eBE7F6B2EBD8Be7A7BbD4E9E1',    // deployed 7/4/2022
        3: '0x8022E2b5960391F4cCBfCf0f026DE84eb77B24a6',
        4: '0x7aD6B528eC664bECd70D17389C3f7B5Bbb9A2A4B',
        31: '0x1f59f5ad0460f90881330678F1cFacE43d2F9cc8',
    },
    helixChefNFTImplementation: {
        1: '0xE39019a7Aef925BdD4E9F2Bc1dB7A3E600E08c80',    // deployed 7/4/2022
        3: '0x1F59ccdb55F61Bf5Eaf6f152111455d2244886B1',
        4: '0x8366B8950E3F7473554Df1E482957055d4d6e4b9',
    },
    feeHandler: {
        1: '0x2d4c985Fe0BD68706cBC18fB0C8fE72cFC158849',    // deployed 7/4/2022
        3: '0x696C76AFe8D132377c2baF9E26fb372005dCb733',
        4: '0x5ac86724eF3cF709B80aaA8e76DA3C1578b4be93',
        31: '0x89f1d3fFa6f2D38A3cbBaE30475cf86a2FcBE3D5',
    },
    feeHandlerImplementation: {
        1: '0xBc3d827135B65b1cdD60cB5e6fc8Fb7d0a11aB05',    // deployed 7/4/2022
        3: '0xC624632696A01c7873E6C66D1561347BAE39d8A0',
        4: '0xf25221935e23C4f016235dE8A37090421a1f1Cb2',
    },
    referralRegister: {
        1: '0x333F0b40A2DCe9C51AC8744126d9c75f6C4EFb4F',    // deployed 7/4/2022
        3: '0x49B240E9ae6Fa679E1Ff740D37a7A3716988eE61',
        4: '0x57370F637BB1aC6e4D667561DDF1AAbF9c7B2590',
        31: '0x7A7db73e79610fE42cDFD4E043DF0aCDA4c48E73',
    },
    referralRegisterImplementation: {
        1: '0xA8e64AcCcb0C434d6c23d62214df50F8deFa09d7',    // deployed 7/4/2022
        3: '0xb3845217B046e86AbdA9E25aA6C00AaACaD5fcb4',
        4: '0x353157157902BB06a11CfFF37aB0291DcFB0D1E7',
        31: '0x2b8Fd0Dd7b70baA9cAbfcA31090DBf19D8789A17',
    },
    helixVault: {
        1: '0x45ee118463cD4dc310bd0A2e8C9e211E815b809a',    // deployed 7/4/2022
        3: '0x355077B820Be6c398770efe2AD18112Ea140aCD4',
        4: '0x7499e22C276CE488C8BC44ee4B884E39cC598EdB',
        31: '0x510085FDBD2123d3753Aa61C495af7d863746c24',
    },
    helixVaultImplementation: {
        1: '0x89f99B339BaCF49AB788641Ae445baE2E44E794D',    // deployed 7/4/2022
        3: '0xB4aEF4072fCE8B5c0120150fb6abD5Fd017DEc8D',
        4: '0x72F402E6Aded6dc3A81AcC02FE08485D4517ce9d',
        31: '0x9B939F647E9B5a07c4039c1ED93fc75F559e5b2d',
    },
    factory: {
        1: '0x8891Dd75ED91Fe531BC065882B579fFAE9a20284',    // deployed 7/4/2022
        3: '0x747B22e305bB453D3a4D60205029721a6d8E083e',
        4: '0xa39E330b5d93eEb580867a60Beb34a525Bde1e2b',
        31: '0x15CA80E2006823904d41b967839Cce8D4b26D43b',
    },
    factoryImplementation: {
        1: '0x9D3Fc44A89702F580cfbB324C88c8c69279e5d96',    // deployed 7/4/2022
        3: '0x080dA53A6dF53e22FdfF02657CfE724BD8596ad9',
        4: '0x5F0C9dfE8840431Cf2D0c2EE77997c9B243F70bE',
        31: '0xBbe0AFF7622BC4A2E28CE698e36fD00B8C2Df9f4',
    },
    oracleFactory: {
        1: '0x729c674C92451eFd066656D245925b4ce0895b6A',    // deployed 7/4/2022
        3: '0x70ef799E09903a788a408daf9807074936F2CF75',
        4: '0x09a3857af7576F21DBd970d9D6cf7CFEbe3f9eDd',
        31: '0x6cD44f81D4A4390E0492F39F73A6F5094F2252E3',
    },
    oracleFactoryImplementation: {
        1: '0x3Ba874359615EC7A2f6C2312edCB56447443916d',    // deployed 7/4/2022
        3: '0xC5B43C8fdb3c487b6582E5321f43381AB83A8119',
        4: '0x7b7965BB8BaCEb1312cce9D6ea6Ab317D97455a3',
        31: '0xc161e5396f4CC1b37BB85aF1FeEFD4Ab186206E7',
    },
    router: {
        1: '0x39D660d507f1bC34DbCe94831081D6cf9131c3b9',    // deployed 7/4/2022
        3: '0x8814a50C6CB8E2E677933b7238c3fa9108c355fB',
        4: '0x484621036C7D18EDE8A267C44e3FBfDfb81135af',
        31: '0x4600c109DF1E2226d7f3B10b69AAd26a2AAc1f04',
    },
    helixMigrator: {
        1: '0x559432a801cDD68ef2714c40463F05d0B32C8e18',    // deployed 7/4/2022
        3: '0x8039e51D0Df68d7Fe7B8F8d0B72331977382c339',
        4: '0x9151B9BE983a67aaABD71fAF587342aB17900b84',
        31: '0xba4d628ddA76aF2D7503033F3a6f7f329fF39E55',
    },
    swapRewards: {
        1: '0x4B8092CdF0FF8473f7CAB01b267208Eb565943AD',    // deployed 7/4/2022
        3: '0xBc75Ee1697679FBc17644B565D37b00161605Bc8',
        4: '0x035d18Db8265D0807196A845C4C7a46E5a0eF83D',
        31: '0x8A1f37a5055390f716c1923A618c30Cb4A0A94c1',
    },
    masterChef: {
        1: '0xa4c1135f0C0123f6683F98A8177F4c51F3179107',    // deployed 7/4/2022
        3: '0x01ebA7647C33d27742e774aB9507B11A153cde39',
        4: '0x826c6b006Fb183dE41B8f0d16549505569083A14',
        31: '0xE5B2B45e06F6004147e5b1FBbDd183DB0e6EEc6F',
    },
    masterChefImplementation: {
        1: '0x01e4ca54a35e09419791eb0a54a38aec8f656dce',    // deployed 7/22/2022
        3: '0xaEaD56A540873130c5B973E1A64378aca343F6BC',
        4: '0x8ac3fe1241fee5458514d08caef9576f24a2b2d1',
        31: '0xAFEe62D2ef96510D7ceFE2a5B97a7fe983DC893E',
    },
    autoHelix: {
        1: '0xabc7303d27658a277830a1F64B3CA77dFFA10483',    // deployed 7/4/2022
        3: '0x3F98698C924941EDe401085D6B932C88e75E7C45',
        4: '0xE3157d8338b593d5F7Bf0A5094a7Dd886aDb3bA9',
        31: '0x443d8b9263b0d506Fd0Acb5B5e7fC013B3841164',
    },
    autoHelixImplementation: {
        1: '0xf11E35518f4FC8141Bf5661130fcf75065bc35C8',    // deployed 7/4/2022
        3: '0xe9987A2fFCe10623680de0F4c5f66566b53E739E',
        4: '0xF362d1cF53a35bCf19Ff22e21f7d3e5eEdfe1017',
        31: '0xbFB6763A426EaB71219C910F424fBd0E3a1f41A9',
    },
    multicall: {
        1: '0x1B19916FeA44dbFb2bA76F5875191F842CF0B201',    // deployed 7/4/2022
        3: '',
        4: '0x72Cb0a06D1ED7432F480b176720878c674C673CA',
        31: '0xa8fa52ED5a03e402916343DfC498071f9b2148B0',
    },
    publicSale: {
        1: '0x8DB40469E27496b3ed7AC3bf493c385e942aEd8A',
        4: '0x296d49dDAf208e5049153FB57371f08Be1Df1cEd',
    },
    airDrop: {
        3: '',
        4: '0x5FbDB2315678afecb367f032d93F642f64180aa3',
    },
    testToken: {
        3: ''
    },
    yieldSwap: {
        3: '0x124c90bF3777F0570845Fbdd67e337BC0D5A0e68',
    },
    yieldSwapImplementation: {
        3: '0xFF344b8b048176f988F76cD4d1EA033473D0D157',
    },
    lpSwap: {
        1: '0xd56670AA77Be67C2bcEe3f440a1849819ae3509c',    // deployed 7/4/2022
        3: '0xa8C743768D29cBD0e94737276ED0d97468bB4970',
        4: '0x607e2ca4dD5A21D46E2aab6DfE182a35029dD1b3',
        31: '0xbaa47373B0b2182EB88bA2274e94BF5Fe9d598E4',
    },
    lpSwapImplementation: {
        1: '0x005a80F4E7FCDE5e881a99048d5fc9b22BE4ab00',    // deployed 7/4/2022
        3: '0xa8C743768D29cBD0e94737276ED0d97468bB4970',
        4: '0x5Fc5AA59529210175ff2dB5b63AEcec5D23555F1',
        31: '0x9546cEFe17b33C4c93D666781Ffb390b899e7e75',
    },
    advisorRewards: {
       1: '0x42055b02f0A55B400A3FD970D865CE2DeE76fae1',     // deployed 7/14/2022
       4: '0xB7BA378455C3aC78dcc024f0cBcdea8ee0c4cbBB',
    },
    paymentSplitter: {
        1: '0x62e40647b33B40195db58c5409Ccd646f85CB515',    // deployed 7/21/2022
        4: '0xc7F71738dC57B2A5AD49e72a3CE3f98E29e3560e',
<<<<<<< HEAD
    },
    airdropPaymentSplitter: {
        1: '0x048098beb3746945c2fecb14431bb273121d6c36',    // deployed 7/26/2022
        4: '0x26e3BD7Fd18b236B6f766E8CD6A95a6999e2b569',    // deployed 7/26/2022
    },
=======
        31: '0x402E563c15D52fBF47A24621ABee72212C2a0022',
    }
>>>>>>> 54a9680a
}<|MERGE_RESOLUTION|>--- conflicted
+++ resolved
@@ -204,14 +204,10 @@
     paymentSplitter: {
         1: '0x62e40647b33B40195db58c5409Ccd646f85CB515',    // deployed 7/21/2022
         4: '0xc7F71738dC57B2A5AD49e72a3CE3f98E29e3560e',
-<<<<<<< HEAD
+        31: '0x402E563c15D52fBF47A24621ABee72212C2a0022',
     },
     airdropPaymentSplitter: {
         1: '0x048098beb3746945c2fecb14431bb273121d6c36',    // deployed 7/26/2022
         4: '0x26e3BD7Fd18b236B6f766E8CD6A95a6999e2b569',    // deployed 7/26/2022
-    },
-=======
-        31: '0x402E563c15D52fBF47A24621ABee72212C2a0022',
-    }
->>>>>>> 54a9680a
+    },    
 }