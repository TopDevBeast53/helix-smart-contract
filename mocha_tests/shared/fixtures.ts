import { Wallet, Contract } from 'legacy-ethers';
import { Web3Provider } from 'legacy-ethers/providers'
import { deployContract } from 'legacy-ethereum-waffle'

import { expandTo18Decimals } from './utilities'

import ERC20 from '../../build/contracts/ERC20LP.json'
import ERC20LP from '../../build/contracts/ERC20LP.json'
import HelixFactory from '../../build/contracts/HelixFactory.json'
import HelixPair from '../../build/contracts/HelixPair.json'
import HelixRouterV1 from '../../build/contracts/HelixRouterV1.json'
import MasterChef from '../../build/contracts/MasterChef.json'
import HelixToken from '../../build/contracts/HelixToken.json'
import TestToken from '../../build/contracts/TestToken.json'
import WETH9 from '../../build/contracts/WETH9.json'
import ReferralRegister from '../../build/contracts/ReferralRegister.json'
import RouterEventEmitter from '../../build/contracts/RouterEventEmitter.json'
import HelixMigrator from '../../build/contracts/HelixMigrator.json'
import SwapRewards from '../../build/contracts/SwapRewards.json'
import OracleFactory from '../../build/contracts/OracleFactory.json'
import HelixNFT from '../../build/contracts/HelixNFT.json'
import TokenTools from '../../build/contracts/TokenTools.json'
import AutoHelix from '../../build/contracts/AutoHelix.json'
import HelixChefNFT from '../../build/contracts/HelixChefNFT.json'
import HelixLP from '../../build/contracts/HelixLP.json'
import HelixNFTBridge from '../../build/contracts/HelixNFTBridge.json'
import HelixVault from '../../build/contracts/HelixVault.json'
import VipPresale from '../../build/contracts/VipPresale.json'
import PublicPresale from '../../build/contracts/PublicPresale.json'
import AirDrop from '../../build/contracts/AirDrop.json'
import YieldSwap from '../../build/contracts/YieldSwap.json'
import LpSwap from '../../build/contracts/LpSwap.json'

const addresses = require('../../scripts/constants/addresses')
const initials = require('../../scripts/constants/initials')
const env = require('../../scripts/constants/env')

const refRegDefaultStakingRef = initials.REFERRAL_STAKING_FEE_PERCENT[env.network]
const refRegDefaultSwapRef = initials.REFERRAL_SWAP_FEE_PERCENT[env.network]

const chefDeveloperAddress = addresses.masterChefDeveloper[env.network];
const chefStartBlock = initials.MASTERCHEF_START_BLOCK[env.network];
const chefHelixTokenRewardPerBlock = initials.MASTERCHEF_HELIX_TOKEN_REWARD_PER_BLOCK[env.network];
const chefStakingPercent = initials.MASTERCHEF_STAKING_PERCENT[env.network];
const chefDevPercent = initials.MASTERCHEF_DEV_PERCENT[env.network];

const autoHelixTreasuryAddress = addresses.autoHelixTreasuryAddress[env.network];

const helixNFTInitialHelixPoints = initials.NFT_INITIAL_HELIXPOINTS[env.network];
const helixNFTLevelUpPercent = initials.NFT_LEVEL_UP_PERCENT[env.network];

const helixChefNFTStartBlock = initials.NFTCHEF_START_BLOCK[env.network];
const helixChefNFTRewardPerBlock = initials.NFTCHEF_REWARD_PER_BLOCK[env.network];
const helixChefNFTLastRewardBlock = initials.NFTCHEF_LAST_REWARD_BLOCK[env.network];

const swapRewardsSplitRewardPercent = initials.SPLIT_REWARD_PERCENT[env.network]
const swapRewardsHelixRewardPercent = initials.HELIX_REWARD_PERCENT[env.network]
const swapRewardsApRewardPercent = initials.HP_REWARD_PERCENT[env.network]

const helixVaultRewardPerBlock = initials.HELIX_VAULT_REWARD_PER_BLOCK[env.network]
const helixVaultStartBlock = initials.HELIX_VAULT_START_BLOCK[env.network]
const helixVaultBonusEndBlock = initials.HELIX_VAULT_BONUS_END_BLOCK[env.network]

const vipPresaleInputRate = initials.VIP_PRESALE_INPUT_RATE[env.network]
const vipPresaleOutputRate = initials.VIP_PRESALE_OUTPUT_RATE[env.network]
const vipPresalePurchasePhaseDuration = initials.VIP_PRESALE_PURCHASE_PHASE_DURATION[env.network]
const vipPresaleWithdrawPhaseDuration = initials.VIP_PRESALE_WITHDRAW_PHASE_DURATION[env.network]

const publicPresaleInputRate = initials.PUBLIC_PRESALE_INPUT_RATE[env.network]
const publicPresaleOutputRate = initials.PUBLIC_PRESALE_OUTPUT_RATE[env.network]
const publicPresalePurchasePhaseDuration = initials.PUBLIC_PRESALE_PURCHASE_PHASE_DURATION[env.network]

const airdropWithdrawPhaseDuration = initials.AIRDROP_WITHDRAW_PHASE_DURATION[env.network]

const yieldSwapTreasury = initials.YIELD_SWAP_TREASURY[env.network]
const yieldSwapMinLockDuration = initials.YIELD_SWAP_MIN_LOCK_DURATION[env.network]
const yieldSwapMaxLockDuration = initials.YIELD_SWAP_MAX_LOCK_DURATION[env.network]

const overrides = {
    gasLimit: 9999999
}

const billion = 1000000000

interface FullExchangeFixture {
    tokenA: Contract
    tokenB: Contract
    tokenC: Contract
    tokenD: Contract
    tokenE: Contract
    tokenF: Contract
    WETH: Contract
    factory: Contract
    router: Contract
    routerEventEmitter: Contract
    helixToken: Contract
    oracleFactory: Contract
    refReg: Contract
    chef: Contract
    autoHelix: Contract
    helixNFT: Contract
    helixChefNFT: Contract
    helixNFTBridge: Contract
    helixLP: Contract
    swapRewards: Contract
    externalFactory: Contract
    externalRouter: Contract
    migrator: Contract
    tokenTools: Contract
    vault: Contract
    vipPresale: Contract
    publicPresale: Contract
    airDrop: Contract
    yieldSwap: Contract
    lpSwap: Contract
}

export async function fullExchangeFixture(provider: Web3Provider, [wallet]: Wallet[]): Promise<FullExchangeFixture> {
    // 0 deploy tokens
    const tokenA = await deployContract(wallet, TestToken, ['Test Token A', 'TTA', expandTo18Decimals(1 * billion)], overrides)
    const tokenB = await deployContract(wallet, TestToken, ['Test Token B', 'TTB', expandTo18Decimals(1 * billion)], overrides)
    const tokenC = await deployContract(wallet, TestToken, ['Test Token C', 'TTC', expandTo18Decimals(1 * billion)], overrides)
    const tokenD = await deployContract(wallet, TestToken, ['Test Token D', 'TTD', expandTo18Decimals(1 * billion)], overrides)
    const tokenE = await deployContract(wallet, TestToken, ['Test Token E', 'TTE', expandTo18Decimals(1 * billion)], overrides)
    const tokenF = await deployContract(wallet, TestToken, ['Test Token F', 'TTF', expandTo18Decimals(1 * billion)], overrides)

    const WETH = await deployContract(wallet, WETH9, [], overrides)

    // 1 deploy factory and router
    const factory = await deployContract(wallet, HelixFactory, [], overrides)
    await factory.initialize(wallet.address)

    const router = await deployContract(wallet, HelixRouterV1, [factory.address, WETH.address], overrides)
    // event emitter for testing
    const routerEventEmitter = await deployContract(wallet, RouterEventEmitter, [], overrides)

    // 2 deploy helix token
    const helixToken = await deployContract(wallet, HelixToken, [], overrides)

    // 3 deploy oracle factory and register with factory
    const oracleFactory = await deployContract(wallet, OracleFactory, [], overrides)
    await oracleFactory.initialize(factory.address)
    await factory.setOracleFactory(oracleFactory.address)

    // 4 deploy referral register and register as minter with helix token
    /*
    const refReg = await deployContract(wallet, ReferralRegister,
        [helixToken.address, refRegDefaultStakingRef, refRegDefaultSwapRef],
        overrides
    )
    */
    const refReg = await deployContract(wallet, ReferralRegister, [], overrides)
    await refReg.initialize(helixToken.address, refRegDefaultStakingRef, refRegDefaultSwapRef);
    await helixToken.addMinter(refReg.address)

    // 5 deploy master chef and register as minter with helix token
    const chef = await deployContract(wallet, MasterChef, 
        [
            helixToken.address,
            chefDeveloperAddress,
            chefHelixTokenRewardPerBlock,
            chefStartBlock,
            chefStakingPercent,
            chefDevPercent,
            refReg.address
        ], 
        overrides
    )
    await helixToken.addMinter(chef.address)
    await refReg.addRecorder(chef.address)

    // 6 deploy auto helix
    const autoHelix = await deployContract(wallet, AutoHelix,
        [helixToken.address, chef.address, autoHelixTreasuryAddress], 
        overrides
    )

    // 7 deploy helixNFT and helixChefNFT and register with other contracts
    const helixNFT = await deployContract(wallet, HelixNFT, [], overrides)
    await helixNFT.initialize("BASEURI", helixNFTInitialHelixPoints, helixNFTLevelUpPercent)

    const helixChefNFT = await deployContract(wallet, HelixChefNFT, [], overrides)
    await helixChefNFT.initialize(helixNFT.address, helixChefNFTLastRewardBlock)

    await helixNFT.addMinter(wallet.address, overrides)
    await helixNFT.addStaker(helixChefNFT.address, overrides)
    await helixChefNFT.addNewRewardToken(helixToken.address, helixChefNFTStartBlock, helixChefNFTRewardPerBlock, overrides)

    // 8 deploy helixNFTBridge, add a bridger, and register as minter
    const helixNFTBridge = await deployContract(wallet, HelixNFTBridge, [helixNFT.address], overrides)
    await helixNFTBridge.addBridger(wallet.address, overrides)
    await helixNFT.addMinter(helixNFTBridge.address, overrides)


    // 9 deploy HP/LP token
    const helixLP = await deployContract(wallet, ERC20LP, [expandTo18Decimals(10000)], overrides);

    // 10 deploy swapRewards and register with other contracts
    const swapRewards = await deployContract(wallet, SwapRewards, [
            router.address,
            oracleFactory.address,
            refReg.address,
            helixToken.address,
            helixNFT.address,
            helixLP.address,
            swapRewardsSplitRewardPercent,
            swapRewardsHelixRewardPercent,
            swapRewardsApRewardPercent
        ], 
        overrides
    )
    await router.setSwapRewards(swapRewards.address, overrides)
    await refReg.addRecorder(swapRewards.address, overrides)
    await helixToken.addMinter(swapRewards.address, overrides)
    await helixNFT.addAccruer(swapRewards.address, overrides)

    // Add external DEX components for migrator to use.
<<<<<<< HEAD
    const externalFactory = await deployContract(wallet, HelixFactory, [wallet.address], overrides);
    const externalOracleFactory = await deployContract(wallet, OracleFactory, [], overrides)
    await externalOracleFactory.initialize(externalFactory.address)

=======
    const externalFactory = await deployContract(wallet, HelixFactory, [], overrides);
    await externalFactory.initialize(wallet.address)

    const externalOracleFactory = await deployContract(wallet, OracleFactory, [externalFactory.address], overrides)
>>>>>>> c67021d4
    await externalFactory.setOracleFactory(externalOracleFactory.address)
    const externalRouter = await deployContract(wallet, HelixRouterV1, [externalFactory.address, WETH.address], overrides);

    // 11 deploy migrator
    const migrator = await deployContract(wallet, HelixMigrator, [router.address], overrides);

    // 12 deploy token tools
    const tokenTools = await deployContract(wallet, TokenTools, [], overrides)

    // 13 deploy helix vault
    const vault = await deployContract(wallet, HelixVault, 
        [
            helixToken.address,
            helixVaultRewardPerBlock,
            helixVaultStartBlock,
            helixVaultBonusEndBlock
        ], 
        overrides
    )
    await helixToken.addMinter(vault.address, overrides)

    // 14 deploy vip presale contract
    const vipPresale = await deployContract(wallet, VipPresale, 
        [
            tokenA.address,                     // inputToken, stand-in for BUSD
            helixToken.address,                 // outputToken, the presale token
            wallet.address,                     // treasury, address that receives inputToken
            vipPresaleInputRate,                // # inputToken per ticket
            vipPresaleOutputRate,               // # outputToken per ticket
            vipPresalePurchasePhaseDuration,    // length of phase
            vipPresaleWithdrawPhaseDuration     // length of phase
        ], 
        overrides
    )
    // presale must be registered as helixToken minter to be able to burn tokens
    await helixToken.addMinter(vipPresale.address)

    // 15 deploy public presale contract
    const publicPresale = await deployContract(wallet, PublicPresale, 
        [
            tokenA.address,                     // inputToken, stand-in for BUSD
            helixToken.address,                 // outputToken, the presale token
            wallet.address,                     // treasury, address that receives inputToken
            publicPresaleInputRate,             // # inputToken per ticket
            publicPresaleOutputRate,            // # outputToken per ticket
            publicPresalePurchasePhaseDuration  // length of phase
        ], 
        overrides
    )
    // presale must be registered as helixToken minter to be able to burn tokens
    await helixToken.addMinter(publicPresale.address)

    // 16 deploy airdrop presale contract
    const airDrop = await deployContract(wallet, AirDrop, 
        [
            "AirDrop",                      // contract name
            helixToken.address,             // outputToken, the presale token
            airdropWithdrawPhaseDuration,   // length of phase
        ], 
        overrides
    )
    // presale must be registered as helixToken minter to be able to burn tokens
    await helixToken.addMinter(airDrop.address)

    // 17 deploy yield swap contract
    const yieldSwap = await deployContract(wallet, YieldSwap, 
        [
            chef.address,                   // chef used for earning lpToken yield
            wallet.address,                 // treasury used for receiving buy/sell fees
            yieldSwapMinLockDuration,       // minimum length of time (in seconds) a swap can be locked for
            yieldSwapMaxLockDuration,       // maximum length of time (in seconds) a swap can be locked for
        ], 
        overrides
    )

    // 18 deploy lp swap contract with treasury address argument
    const lpSwap = await deployContract(wallet, LpSwap, [wallet.address], overrides)

    return {
        tokenA,
        tokenB,
        tokenC,
        tokenD,
        tokenE,
        tokenF,
        WETH,
        factory,
        router,
        routerEventEmitter,
        helixToken,
        oracleFactory,
        refReg,
        chef,
        autoHelix,
        helixNFT,
        helixChefNFT,
        helixNFTBridge,
        helixLP,
        swapRewards,
        externalFactory,
        externalRouter,
        migrator, 
        tokenTools,
        vault,
        vipPresale,
        publicPresale,
        airDrop,
        yieldSwap,
        lpSwap,
    }
}<|MERGE_RESOLUTION|>--- conflicted
+++ resolved
@@ -215,17 +215,12 @@
     await helixNFT.addAccruer(swapRewards.address, overrides)
 
     // Add external DEX components for migrator to use.
-<<<<<<< HEAD
-    const externalFactory = await deployContract(wallet, HelixFactory, [wallet.address], overrides);
+    const externalFactory = await deployContract(wallet, HelixFactory, [], overrides);
+    await externalFactory.initialize(wallet.address)
+  
     const externalOracleFactory = await deployContract(wallet, OracleFactory, [], overrides)
     await externalOracleFactory.initialize(externalFactory.address)
-
-=======
-    const externalFactory = await deployContract(wallet, HelixFactory, [], overrides);
-    await externalFactory.initialize(wallet.address)
-
-    const externalOracleFactory = await deployContract(wallet, OracleFactory, [externalFactory.address], overrides)
->>>>>>> c67021d4
+  
     await externalFactory.setOracleFactory(externalOracleFactory.address)
     const externalRouter = await deployContract(wallet, HelixRouterV1, [externalFactory.address, WETH.address], overrides);
 
